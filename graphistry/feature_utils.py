--- conflicted
+++ resolved
@@ -755,7 +755,6 @@
             datetime_transformer=None,  # TODO add a smart datetime -> histogram transformer
         )
 
-<<<<<<< HEAD
         logger.info(":: Encoding DataFrame might take a few minutes --------")
         X_enc = data_encoder.fit_transform(ndf, y)
         X_enc = make_array(X_enc)
@@ -774,50 +773,6 @@
         
         X_enc = pd.DataFrame(X_enc, columns=features_transformed, index=ndf.index)
         X_enc = X_enc.fillna(0.0)
-=======
-    t = time()
-    data_encoder = SuperVectorizer(
-        auto_cast=True,
-        cardinality_threshold=cardinality_threshold,
-        high_card_cat_transformer=GapEncoder(n_topics),
-        # numerical_transformer=StandardScaler(), This breaks since -- AttributeError: Transformer numeric (type StandardScaler)
-        #  does not provide get_feature_names.
-        datetime_transformer=None,  # TODO add a smart datetime -> histogram transformer
-    )
-    label_encoder = None
-    ordinal_pipeline = None
-    if not ndf.empty:
-        if not is_dataframe_all_numeric(ndf):
-            logger.debug("Encoding DataFrame might take a few minutes --------")
-            X_enc = data_encoder.fit_transform(ndf, y)
-            X_enc = make_dense(X_enc)
-            all_transformers = data_encoder.transformers
-
-            import warnings
-            with warnings.catch_warnings():
-                warnings.filterwarnings("ignore", category=DeprecationWarning)
-                warnings.filterwarnings("ignore", category=FutureWarning)
-                features_transformed = data_encoder.get_feature_names_out()
-
-            logger.debug(f"-Shape of data {X_enc.shape}\n")
-            logger.debug(f"-Transformers: \n{all_transformers}\n")
-            logger.debug(f"-Transformed Columns: \n{features_transformed[:20]}...\n")
-            logger.debug(f"--Fitting on Data took {(time() - t) / 60:.2f} minutes\n")
-            X_enc = pd.DataFrame(X_enc, columns=features_transformed)
-            X_enc = X_enc.fillna(0)
-        else:
-            # if we pass only a numeric DF, data_encoder throws
-            # RuntimeError: No transformers could be generated !
-            logger.debug("-*-*-DataFrame is already completely numeric")
-            X_enc = ndf.astype(float)
-            data_encoder = False  # DO NOT SET THIS TO NONE
-            features_transformed = ndf.columns
-            logger.debug(f"-Shape of data {X_enc.shape}\n")
-            logger.debug(f"-Columns: {features_transformed[:20]}...\n")
-
-        if use_scaler is not None:
-            X_enc, ordinal_pipeline = impute_and_scale_df(X_enc, use_scaler=use_scaler)
->>>>>>> 2b45797d
     else:
         logger.info(" -*-*- DataFrame is already completely numeric")
         X_enc, _, data_encoder, _ = get_numeric_transformers(ndf, None)
