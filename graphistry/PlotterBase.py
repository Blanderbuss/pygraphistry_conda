from graphistry.Plottable import Plottable
from typing import Any, Callable, List, Optional, Union
import copy, hashlib, numpy as np, pandas as pd, pyarrow as pa, sys, uuid
from weakref import WeakValueDictionary

<<<<<<< HEAD
=======
from .constants import SRC, DST, NODE
from .plugins.igraph import to_igraph as to_igraph_base, from_igraph as from_igraph_base
>>>>>>> 09de273a
from .util import (
    error, hash_pdf, in_ipython, in_databricks, make_iframe, random_string, warn,
    cache_coercion, cache_coercion_helper, WeakValueWrapper
)

from .bolt_util import (
    bolt_graph_to_edges_dataframe,
    bolt_graph_to_nodes_dataframe,
    node_id_key,
    start_node_id_key,
    end_node_id_key,
    to_bolt_driver)

from .arrow_uploader import ArrowUploader
from .nodexlistry import NodeXLGraphistry
from .tigeristry import Tigeristry
from .util import setup_logger
logger = setup_logger(__name__)

maybe_cudf = None
try:
    import cudf
    maybe_cudf = cudf
except ImportError:
    1
except RuntimeError:
    logger.warning('Runtime error import cudf: Available but failed to initialize', exc_info=True)

maybe_dask_dataframe = None
try:
    import dask.dataframe
    maybe_dask_dataframe = dask.dataframe
except ImportError:
    1

maybe_dask_cudf = None
try:
    import dask_cudf
    maybe_dask_cudf = dask_cudf
except ImportError:
    1
except RuntimeError:
    logger.warning('Runtime error import dask_cudf: Available but failed to initialize', exc_info=True)

maybe_spark = None
try:
    import pyspark
    maybe_spark = pyspark
except ImportError:
    1


class PlotterBase(Plottable):
    """Graph plotting class.

    Created using ``Graphistry.bind()``.

    Chained calls successively add data and visual encodings, and end with a plot call.

    To streamline reuse and replayable notebooks, Plotter manipulations are immutable. Each chained call returns a new instance that derives from the previous one. The old plotter or the new one can then be used to create different graphs.

    When using memoization, for .register(api=3) sessions with .plot(memoize=True), Pandas/cudf arrow coercions are memoized, and file uploads are skipped on same-hash dataframes.

    The class supports convenience methods for mixing calls across Pandas, NetworkX, and IGraph.
    """

    _defaultNodeId = NODE
    _defaultEdgeSourceId = SRC
    _defaultEdgeDestinationId = DST
    
    _pd_hash_to_arrow : WeakValueDictionary = WeakValueDictionary()
    _cudf_hash_to_arrow : WeakValueDictionary = WeakValueDictionary()
    _umap_param_to_g : WeakValueDictionary = WeakValueDictionary()
    _feat_param_to_g : WeakValueDictionary = WeakValueDictionary()

    def reset_caches(self): 
        """Reset memoization caches"""
        self._pd_hash_to_arrow.clear()
        self._cudf_hash_to_arrow.clear()
        self._umap_param_to_g.clear()
        self._feat_param_to_g.clear()
        cache_coercion_helper.cache_clear()


    def __init__(self, *args, **kwargs):
        super(PlotterBase, self).__init__()

        # Bindings
        self._edges : Any = None
        self._nodes : Any = None
        self._source : Optional[str] = None
        self._destination : Optional[str] = None
        self._node : Optional[str] = None
        self._edge : Optional[str] = None
        self._edge_title : Optional[str] = None
        self._edge_label : Optional[str] = None
        self._edge_color : Optional[str] = None
        self._edge_source_color : Optional[str] = None
        self._edge_destination_color : Optional[str] = None
        self._edge_size : Optional[str] = None
        self._edge_weight : Optional[str] = None
        self._edge_icon : Optional[str] = None
        self._edge_opacity : Optional[str] = None
        self._point_title : Optional[str] = None
        self._point_label : Optional[str] = None
        self._point_color : Optional[str] = None
        self._point_size : Optional[str] = None
        self._point_weight : Optional[str] = None
        self._point_icon : Optional[str] = None
        self._point_opacity : Optional[str] = None
        self._point_x : Optional[str] = None
        self._point_y : Optional[str] = None
        # Settings
        self._height : int = 500
        self._render : bool = True
        self._url_params : dict = {'info': 'true'}
        self._privacy = None
        # Metadata
        self._name : Optional[str] = None
        self._description : Optional[str] = None
        self._style : Optional[dict] = None
        self._complex_encodings : dict = {
            'node_encodings': {'current': {}, 'default': {} },
            'edge_encodings': {'current': {}, 'default': {} }
        }
        # Integrations
        self._bolt_driver : any = None
        self._tigergraph : any = None

        self._node_embedding = None
        self._node_encoder = None
        self._node_features = None
<<<<<<< HEAD
        self._node_ordinal_pipeline = None
=======
        self._node_imputer = None
        self._node_scaler = None
>>>>>>> 09de273a
        self._node_target = None
        self._node_target_encoder = None

        self._edge_embedding = None
        self._edge_encoders = None
        self._edge_features = None
<<<<<<< HEAD
        self._edge_ordinal_pipeline = None
=======
        self._edge_imputer = None
        self._edge_scaler = None
>>>>>>> 09de273a
        self._edge_target = None
        self._edge_target_encoder = None

        self._weighted_adjacency_nodes = None
        self._weighted_adjacency_edges = None
        self._weighted_edges_df = None
        self._weighted_edges_df_from_nodes = None
        self._weighted_edges_df_from_edges = None

        self._umap = None

        self._adjacency = None
        self._entity_to_index = None
        self._index_to_entity = None


    def __repr__(self):
        bindings = ['edges', 'nodes', 'source', 'destination', 'node', 
                    'edge_label', 'edge_color', 'edge_size', 'edge_weight', 'edge_title', 'edge_icon', 'edge_opacity',
                    'edge_source_color', 'edge_destination_color',
                    'point_label', 'point_color', 'point_size', 'point_weight', 'point_title', 'point_icon', 'point_opacity',
                    'point_x', 'point_y']
        settings = ['height', 'url_params']

        rep = {'bindings': dict([(f, getattr(self, '_' + f)) for f in bindings]),
               'settings': dict([(f, getattr(self, '_' + f)) for f in settings])}
        if in_ipython():
            from IPython.lib.pretty import pretty
            return pretty(rep)
        else:
            return str(rep)

    def addStyle(self, fg=None, bg=None, page=None, logo=None):
        """Set general visual styles
        
        See .bind() and .settings(url_params={}) for additional styling options, and style() for another way to set the same attributes.

        To facilitate reuse and replayable notebooks, the addStyle() call is chainable. Invocation does not effect the old style: it instead returns a new Plotter instance with the new styles added to the existing ones. Both the old and new styles can then be used for different graphs.

        addStyle() will extend the existing style settings, while style() will replace any in the same group

        :param fg: Dictionary {'blendMode': str} of any valid CSS blend mode
        :type fg: dict

        :param bg: Nested dictionary of page background properties. {'color': str, 'gradient': {'kind': str, 'position': str, 'stops': list }, 'image': { 'url': str, 'width': int, 'height': int, 'blendMode': str }
        :type bg: dict

        :param logo: Nested dictionary of logo properties. { 'url': str, 'autoInvert': bool, 'position': str, 'dimensions': { 'maxWidth': int, 'maxHeight': int }, 'crop': { 'top': int, 'left': int, 'bottom': int, 'right': int }, 'padding': { 'top': int, 'left': int, 'bottom': int, 'right': int}, 'style': str}        
        :type logo: dict

        :param page: Dictionary of page metadata settings. { 'favicon': str, 'title': str } 
        :type page: dict

        :returns: Plotter
        :rtype: Plotter

        **Example: Chained merge - results in color, blendMode, and url being set**
            ::

                g2 =  g.addStyle(bg={'color': 'black'}, fg={'blendMode': 'screen'})
                g3 = g2.addStyle(bg={'image': {'url': 'http://site.com/watermark.png'}})
                
        **Example: Overwrite - results in blendMode multiply**
            ::

                g2 =  g.addStyle(fg={'blendMode': 'screen'})
                g3 = g2.addStyle(fg={'blendMode': 'multiply'})

        **Example: Gradient background**
            ::

              g.addStyle(bg={'gradient': {'kind': 'linear', 'position': 45, 'stops': [['rgb(0,0,0)', '0%'], ['rgb(255,255,255)', '100%']]}})
              
        **Example: Page settings**
            ::

              g.addStyle(page={'title': 'Site - {{ name }}', 'favicon': 'http://site.com/logo.ico'})

        """
        style = copy.deepcopy(self._style or {})
        o = {'fg': fg, 'bg': bg, 'page': page, 'logo': logo}
        for k, v in o.items():
            if not (v is None):
                if isinstance(v, dict):
                    if not (k in style) or (style[k] is None):
                        style[k] = {}
                    for k2, v2 in v.items():
                        style[k][k2] = v2
                else:
                    style[k] = v
        res = self.bind()
        res._style = style
        return res
        


    def style(self, fg=None, bg=None, page=None, logo=None):
        """Set general visual styles
        
        See .bind() and .settings(url_params={}) for additional styling options, and addStyle() for another way to set the same attributes.

        To facilitate reuse and replayable notebooks, the style() call is chainable. Invocation does not effect the old style: it instead returns a new Plotter instance with the new styles added to the existing ones. Both the old and new styles can then be used for different graphs.

        style() will fully replace any defined parameter in the existing style settings, while addStyle() will merge over previous values

        :param fg: Dictionary {'blendMode': str} of any valid CSS blend mode
        :type fg: dict

        :param bg: Nested dictionary of page background properties. {'color': str, 'gradient': {'kind': str, 'position': str, 'stops': list }, 'image': { 'url': str, 'width': int, 'height': int, 'blendMode': str }
        :type bg: dict

        :param logo: Nested dictionary of logo properties. { 'url': str, 'autoInvert': bool, 'position': str, 'dimensions': { 'maxWidth': int, 'maxHeight': int }, 'crop': { 'top': int, 'left': int, 'bottom': int, 'right': int }, 'padding': { 'top': int, 'left': int, 'bottom': int, 'right': int}, 'style': str}        
        :type logo: dict

        :param page: Dictionary of page metadata settings. { 'favicon': str, 'title': str } 
        :type page: dict

        :returns: Plotter
        :rtype: Plotter

        **Example: Chained merge - results in url and blendMode being set, while color is dropped**
            ::
                g2 =  g.style(bg={'color': 'black'}, fg={'blendMode': 'screen'})
                g3 = g2.style(bg={'image': {'url': 'http://site.com/watermark.png'}})
                
        **Example: Gradient background**
            ::
              g.style(bg={'gradient': {'kind': 'linear', 'position': 45, 'stops': [['rgb(0,0,0)', '0%'], ['rgb(255,255,255)', '100%']]}})
              
        **Example: Page settings**
            ::
              g.style(page={'title': 'Site - {{ name }}', 'favicon': 'http://site.com/logo.ico'})

        """        
        style = copy.deepcopy(self._style or {})
        o = {'fg': fg, 'bg': bg, 'page': page, 'logo': logo}
        for k, v in o.items():
            if not (v is None):
                style[k] = v
        res = self.bind()
        res._style = style
        return res


    def encode_axis(self, rows=[]):
        """Render radial and linear axes with optional labels

        :param rows: List of rows - {
            label: Optional[str],
            ?r: float,
            ?x: float,
            ?y: float,
            ?internal: true,
            ?external: true,
            ?space: true
        }

        :returns: Plotter
        :rtype: Plotter

        **Example: Several radial axes**
            ::

                g.encode_axis([
                  {'r': 14, 'external': True, 'label': 'outermost'},
                  {'r': 12, 'external': True},
                  {'r': 10, 'space': True},
                  {'r': 8, 'space': True},
                  {'r': 6, 'internal': True},
                  {'r': 4, 'space': True},
                  {'r': 2, 'space': True, 'label': 'innermost'}
                ])

        **Example: Several horizontal axes**
            ::

                g.encode_axis([
                  {"label": "a",  "y": 2, "internal": True },
                  {"label": "b",  "y": 40, "external": True, "width": 20, "bounds": {"min": 40, "max": 400}},
                ])

        """

        complex_encodings = self._complex_encodings or {}
        if 'current' not in complex_encodings:
            complex_encodings['current'] = {}
        if 'default' not in complex_encodings:
            complex_encodings['default'] = {}
        complex_encodings['default']["pointAxisEncoding"] = {
            "graphType": "point",
            "encodingType": "axis",
            "variation": "categorical",
            "attribute": "degree",
            "rows": rows
        }

        out = self.bind()
        out._complex_encodings = complex_encodings
        return out


    def encode_point_color(self, column,
            palette=None, as_categorical=None, as_continuous=None, categorical_mapping=None, default_mapping=None,
            for_default=True, for_current=False):
        """Set point color with more control than bind()

        :param column: Data column name
        :type column: str

        :param palette: Optional list of color-like strings. Ex: ["black, "#FF0", "rgb(255,255,255)" ]. Used as a gradient for continuous and round-robin for categorical.
        :type palette: Optional[list]

        :param as_categorical: Interpret column values as categorical. Ex: Uses palette via round-robin when more values than palette entries.
        :type as_categorical: Optional[bool]

        :param as_continuous: Interpret column values as continuous. Ex: Uses palette for an interpolation gradient when more values than palette entries.
        :type as_continuous: Optional[bool]

        :param categorical_mapping: Mapping from column values to color-like strings. Ex: {"car": "red", "truck": #000"}
        :type categorical_mapping: Optional[dict]

        :param default_mapping: Augment categorical_mapping with mapping for values not in categorical_mapping. Ex: default_mapping="gray".
        :type default_mapping: Optional[str]

        :param for_default: Use encoding for when no user override is set. Default on.
        :type for_default: Optional[bool]

        :param for_current: Use encoding as currently active. Clearing the active encoding resets it to default, which may be different. Default on.
        :type for_current: Optional[bool]

        :returns: Plotter
        :rtype: Plotter

        **Example: Set a palette-valued column for the color, same as bind(point_color='my_column')**
            ::

                g2a = g.encode_point_color('my_int32_palette_column')
                g2b = g.encode_point_color('my_int64_rgb_column')

        **Example: Set a cold-to-hot gradient of along the spectrum blue, yellow, red**
            ::

                g2 = g.encode_point_color('my_numeric_col', palette=["blue", "yellow", "red"], as_continuous=True)

        **Example: Round-robin sample from 5 colors in hex format**
            ::

                g2 = g.encode_point_color('my_distinctly_valued_col', palette=["#000", "#00F", "#0F0", "#0FF", "#FFF"], as_categorical=True)

        **Example: Map specific values to specific colors, including with a default**
            ::

                g2a = g.encode_point_color('brands', categorical_mapping={'toyota': 'red', 'ford': 'blue'})
                g2a = g.encode_point_color('brands', categorical_mapping={'toyota': 'red', 'ford': 'blue'}, default_mapping='gray')

        """
        return self.__encode('point', 'color', 'pointColorEncoding',
            column=column, palette=palette, as_categorical=as_categorical, as_continuous=as_continuous,
            categorical_mapping=categorical_mapping, default_mapping=default_mapping,
            for_default=for_default, for_current=for_current)


    def encode_edge_color(self, column,
            palette=None, as_categorical=None, as_continuous=None, categorical_mapping=None, default_mapping=None,
            for_default=True, for_current=False):
        """Set edge color with more control than bind()

        :param column: Data column name
        :type column: str

        :param palette: Optional list of color-like strings. Ex: ["black, "#FF0", "rgb(255,255,255)" ]. Used as a gradient for continuous and round-robin for categorical.
        :type palette: Optional[list]

        :param as_categorical: Interpret column values as categorical. Ex: Uses palette via round-robin when more values than palette entries.
        :type as_categorical: Optional[bool]

        :param as_continuous: Interpret column values as continuous. Ex: Uses palette for an interpolation gradient when more values than palette entries.
        :type as_continuous: Optional[bool]

        :param categorical_mapping: Mapping from column values to color-like strings. Ex: {"car": "red", "truck": #000"}
        :type categorical_mapping: Optional[dict]

        :param default_mapping: Augment categorical_mapping with mapping for values not in categorical_mapping. Ex: default_mapping="gray".
        :type default_mapping: Optional[str]

        :param for_default: Use encoding for when no user override is set. Default on.
        :type for_default: Optional[bool]

        :param for_current: Use encoding as currently active. Clearing the active encoding resets it to default, which may be different. Default on.
        :type for_current: Optional[bool]

        :returns: Plotter
        :rtype: Plotter

        **Example: See encode_point_color**
        """

        return self.__encode('edge', 'color', 'edgeColorEncoding',
            column=column, palette=palette, as_categorical=as_categorical, as_continuous=as_continuous,
            categorical_mapping=categorical_mapping, default_mapping=default_mapping,
            for_default=for_default, for_current=for_current)

    def encode_point_size(self, column,
            categorical_mapping=None, default_mapping=None,
            for_default=True, for_current=False):
        """Set point size with more control than bind()

        :param column: Data column name
        :type column: str

        :param categorical_mapping: Mapping from column values to numbers. Ex: {"car": 100, "truck": 200}
        :type categorical_mapping: Optional[dict]

        :param default_mapping: Augment categorical_mapping with mapping for values not in categorical_mapping. Ex: default_mapping=50.
        :type default_mapping: Optional[Union[int,float]]

        :param for_default: Use encoding for when no user override is set. Default on.
        :type for_default: Optional[bool]

        :param for_current: Use encoding as currently active. Clearing the active encoding resets it to default, which may be different. Default on.
        :type for_current: Optional[bool]

        :returns: Plotter
        :rtype: Plotter

        **Example: Set a numerically-valued column for the size, same as bind(point_size='my_column')**
            ::

                g2a = g.encode_point_size('my_numeric_column')

        **Example: Map specific values to specific colors, including with a default**
            ::

                g2a = g.encode_point_size('brands', categorical_mapping={'toyota': 100, 'ford': 200})
                g2b = g.encode_point_size('brands', categorical_mapping={'toyota': 100, 'ford': 200}, default_mapping=50)

        """
        return self.__encode('point', 'size', 'pointSizeEncoding', column=column,
            categorical_mapping=categorical_mapping, default_mapping=default_mapping,
            for_default=for_default, for_current=for_current)


    def encode_point_icon(self, column,
            categorical_mapping=None, continuous_binning=None, default_mapping=None,
            comparator=None,
            for_default=True, for_current=False,
            as_text=False, blend_mode=None, style=None, border=None, shape=None):
        """Set node icon with more control than bind().
        Values from Font Awesome 4 such as "laptop": https://fontawesome.com/v4.7.0/icons/ , image URLs (http://...), and data URIs (data:...).
        When as_text=True is enabled, values are instead interpreted as raw strings.

        :param column: Data column name
        :type column: str

        :param categorical_mapping: Mapping from column values to icon name strings. Ex: {"toyota": 'car', "ford": 'truck'}
        :type categorical_mapping: Optional[dict]

        :param default_mapping: Augment categorical_mapping with mapping for values not in categorical_mapping. Ex: default_mapping=50.
        :type default_mapping: Optional[Union[int,float]]

        :param for_default: Use encoding for when no user override is set. Default on.
        :type for_default: Optional[bool]

        :param for_current: Use encoding as currently active. Clearing the active encoding resets it to default, which may be different. Default on.
        :type for_current: Optional[bool]

        :param as_text: Values should instead be treated as raw strings, instead of icons and images. (Default False.)
        :type as_text: Optional[bool]

        :param blend_mode: CSS blend mode
        :type blend_mode: Optional[str]

        :param style: CSS filter properties - opacity, saturation, luminosity, grayscale, and more
        :type style: Optional[dict]

        :param border: Border properties - 'width', 'color', and 'storke'
        :type border: Optional[dict]

        :returns: Plotter
        :rtype: Plotter

        **Example: Set a string column of icons for the point icons, same as bind(point_icon='my_column')**
            ::

                g2a = g.encode_point_icon('my_icons_column')

        **Example: Map specific values to specific icons, including with a default**
            ::

                g2a = g.encode_point_icon('brands', categorical_mapping={'toyota': 'car', 'ford': 'truck'})
                g2b = g.encode_point_icon('brands', categorical_mapping={'toyota': 'car', 'ford': 'truck'}, default_mapping='question')

        **Example: Map countries to abbreviations**
            ::

                g2b = g.encode_point_icon('country_abbrev', as_text=True)
                g2b = g.encode_point_icon('country', as_text=True, categorical_mapping={'England': 'UK', 'America': 'US'}, default_mapping='')

        **Example: Border**
            ::

                g2b = g.encode_point_icon('country', border={'width': 3, color: 'black', 'stroke': 'dashed'}, 'categorical_mapping={'England': 'UK', 'America': 'US'})

        """

        return self.__encode('point', 'icon', 'pointIconEncoding', column=column,
            categorical_mapping=categorical_mapping, continuous_binning=continuous_binning, default_mapping=default_mapping,
            comparator=comparator,
            for_default=for_default, for_current=for_current,
            as_text=as_text, blend_mode=blend_mode, style=style, border=border, shape=shape)

    def encode_edge_icon(self, column,
            categorical_mapping=None, continuous_binning=None, default_mapping=None,
            comparator=None,
            for_default=True, for_current=False,
            as_text=False, blend_mode=None, style=None, border=None, shape=None):
        """Set edge icon with more control than bind()
        Values from Font Awesome 4 such as "laptop": https://fontawesome.com/v4.7.0/icons/ , image URLs (http://...), and data URIs (data:...).
        When as_text=True is enabled, values are instead interpreted as raw strings.

        :param column: Data column name
        :type column: str

        :param categorical_mapping: Mapping from column values to icon name strings. Ex: {"toyota": 'car', "ford": 'truck'}
        :type categorical_mapping: Optional[dict]

        :param default_mapping: Augment categorical_mapping with mapping for values not in categorical_mapping. Ex: default_mapping=50.
        :type default_mapping: Optional[Union[int,float]]

        :param for_default: Use encoding for when no user override is set. Default on.
        :type for_default: Optional[bool]

        :param for_current: Use encoding as currently active. Clearing the active encoding resets it to default, which may be different. Default on.
        :type for_current: Optional[bool]

        :param as_text: Values should instead be treated as raw strings, instead of icons and images. (Default False.)
        :type as_text: Optional[bool]

        :returns: Plotter
        :rtype: Plotter

        **Example: Set a string column of icons for the edge icons, same as bind(edge_icon='my_column')**
            ::

                g2a = g.encode_edge_icon('my_icons_column')

        **Example: Map specific values to specific icons, including with a default**
            ::

                g2a = g.encode_edge_icon('brands', categorical_mapping={'toyota': 'car', 'ford': 'truck'})
                g2b = g.encode_edge_icon('brands', categorical_mapping={'toyota': 'car', 'ford': 'truck'}, default_mapping='question')

        **Example: Map countries to abbreviations**
            ::

                g2a = g.encode_edge_icon('country_abbrev', as_text=True)
                g2b = g.encode_edge_icon('country', as_text=True, categorical_mapping={'England': 'UK', 'America': 'US'}, default_mapping='')

        **Example: Border**
            ::

                g2b = g.encode_edge_icon('country', border={'width': 3, color: 'black', 'stroke': 'dashed'}, 'categorical_mapping={'England': 'UK', 'America': 'US'})

        """
        return self.__encode('edge', 'icon', 'edgeIconEncoding', column=column,
            categorical_mapping=categorical_mapping, continuous_binning=continuous_binning, default_mapping=default_mapping,
            comparator=comparator,
            for_default=for_default, for_current=for_current,
            as_text=as_text, blend_mode=blend_mode, style=style, border=border, shape=shape)


    def encode_point_badge(self, column, position='TopRight',
            categorical_mapping=None, continuous_binning=None, default_mapping=None, comparator=None,
            color=None, bg=None, fg=None,
            for_current=False, for_default=True,
            as_text=None, blend_mode=None, style=None, border=None, shape=None):

        return self.__encode_badge('point', column, position,
            categorical_mapping=categorical_mapping, continuous_binning=continuous_binning, default_mapping=default_mapping, comparator=comparator,
            color=color, bg=bg, fg=fg,
            for_current=for_current, for_default=for_default,
            as_text=as_text, blend_mode=blend_mode, style=style, border=border, shape=shape)


    def encode_edge_badge(self, column, position='TopRight',
            categorical_mapping=None, continuous_binning=None, default_mapping=None, comparator=None,
            color=None, bg=None, fg=None,
            for_current=False, for_default=True,
            as_text=None, blend_mode=None, style=None, border=None, shape=None):

        return self.__encode_badge('edge', column, position,
            categorical_mapping=categorical_mapping, continuous_binning=continuous_binning, default_mapping=default_mapping, comparator=comparator,
            color=color, bg=bg, fg=fg,
            for_current=for_current, for_default=for_default,
            as_text=as_text, blend_mode=blend_mode, style=style, border=border, shape=shape)

    def __encode_badge(self, graph_type, column, position='TopRight',
            categorical_mapping=None, continuous_binning=None, default_mapping=None, comparator=None,
            color=None, bg=None, fg=None,
            for_current=False, for_default=True,
            as_text=None, blend_mode=None, style=None, border=None, shape=None):

        return self.__encode(graph_type, f'badge{position}', f'{graph_type}Badge{position}Encoding',
            column,
            as_categorical=not (categorical_mapping is None),
            as_continuous=not (continuous_binning is None),
            categorical_mapping=categorical_mapping,
            default_mapping=default_mapping,
            for_current=for_current, for_default=for_default,
            as_text=as_text, blend_mode=blend_mode, style=style, border=border,
            continuous_binning=continuous_binning,
            comparator=comparator,
            color=color, bg=bg, fg=fg, shape=shape)


    def __encode(self, graph_type, feature, feature_binding,  # noqa: C901
            column,
            palette=None,
            as_categorical=None, as_continuous=None,
            categorical_mapping=None, default_mapping=None,
            for_default=True, for_current=False,
            as_text=None, blend_mode=None, style=None, border=None,
            continuous_binning=None, comparator=None,
            color=None, bg=None, fg=None, dimensions=None, shape=None):

        if for_default is None:
            for_default = True
        if for_current is None:
            for_current = False

        #TODO check set to api=3?

        if not (graph_type in ['point', 'edge']):
            raise ValueError({
                'message': 'graph_type must be "point" or "edge"',
                'data': {'graph_type': graph_type } })

        if (categorical_mapping is None) and (palette is None) and (continuous_binning is None) and not feature.startswith('badge'):
            return self.bind(**{f'{graph_type}_{feature}': column})

        transform = None
        if not (categorical_mapping is None):
            if not (isinstance(categorical_mapping, dict)):
                raise ValueError({
                    'message': 'categorical mapping should be a dict mapping column names to values',
                    'data': { 'categorical_mapping': categorical_mapping, 'type': str(type(categorical_mapping)) }})
            transform = {
                'variation': 'categorical',
                'mapping': {
                    'categorical': {
                        'fixed': categorical_mapping,
                        **({} if default_mapping is None else {'other': default_mapping})
                    }
                }
            }
        elif not (palette is None):

            #TODO ensure that it is a color? Unclear behavior for sizes, weights, etc.

            if not (isinstance(palette, list)) or not all([isinstance(x, str) for x in palette]):
                raise ValueError({
                    'message': 'palette should be a list of color-like strings: ["#FFFFFF", "white", ...]',
                    'data': { 'palette': palette, 'type': str(type(palette)) }})

            is_categorical = None
            if not (as_categorical is None):
                is_categorical = as_categorical
            elif not (as_continuous is None):
                is_categorical = not as_continuous
            else:
                raise ValueError({'message': 'Must pass in at least one of as_categorical, as_continuous, or categorical_mapping'})

            transform = {
                'variation': 'categorical' if is_categorical else 'continuous',
                'colors': palette
            }
        elif not (continuous_binning is None):
            if not (isinstance(continuous_binning, list)):
                raise ValueError({
                    'message': 'continous_binning should be a list of [comparable or None, mapped_value]',
                    'data': { 'continuous_binning': continuous_binning, 'type': str(type(continuous_binning)) }})

            if as_categorical:
                raise ValueError({'message': 'as_categorical cannot be True when continuous_binning is provided'})
            if as_continuous is False:
                raise ValueError({'message': 'as_continuous cannot be False when continuous_binning is set'})

            transform = {
                'variation': 'continuous',
                'mapping': {
                    'continuous': {
                        'bins': continuous_binning,
                        **({} if comparator is None else {'comparator': comparator}),
                        **({} if default_mapping is None else {'other': default_mapping})
                    }
                }
            }
        elif feature.startswith('badge'):
            transform = {'variation': 'categorical'}
        else:
            raise ValueError({'message': 'Must pass one of parameters palette or categorical_mapping'})

        encoding = {
            'graphType': graph_type,
            'encodingType': feature,
            'attribute': column,
            **transform,
            **({'bg':        bg} if not         (bg is None) else {}),  # noqa: E241,E271
            **({'color':     color} if not      (color is None) else {}),  # noqa: E241,E271
            **({'fg':        fg} if not         (fg is None) else {}),  # noqa: E241,E271
            **({'asText':    as_text} if not    (as_text is None) else {}),  # noqa: E241,E271
            **({'blendMode': blend_mode} if not (blend_mode is None) else {}),  # noqa: E241,E271
            **({'style':     style} if not      (style is None) else {}),  # noqa: E241,E271
            **({'border':    border} if not     (border is None) else {}),  # noqa: E241,E271
            **({'shape':     shape} if not      (shape is None) else {})  # noqa: E241,E271
        }

        complex_encodings = copy.deepcopy(self._complex_encodings)

        #point -> node
        graph_type_2 = 'node' if graph_type == 'point' else graph_type

        #NOTE: parameter feature_binding for cases like Legend
        if for_current:
            complex_encodings[f'{graph_type_2}_encodings']['current'][feature_binding] = encoding
        if for_default:
            complex_encodings[f'{graph_type_2}_encodings']['default'][feature_binding] = encoding

        res = copy.copy(self)
        res._complex_encodings = complex_encodings
        return res


    def bind(self, source=None, destination=None, node=None, edge=None,
             edge_title=None, edge_label=None, edge_color=None, edge_weight=None, edge_size=None, edge_opacity=None, edge_icon=None,
             edge_source_color=None, edge_destination_color=None,
             point_title=None, point_label=None, point_color=None, point_weight=None, point_size=None, point_opacity=None, point_icon=None,
             point_x=None, point_y=None):
        """Relate data attributes to graph structure and visual representation.

        To facilitate reuse and replayable notebooks, the binding call is chainable. Invocation does not effect the old binding: it instead returns a new Plotter instance with the new bindings added to the existing ones. Both the old and new bindings can then be used for different graphs.


        :param source: Attribute containing an edge's source ID
        :type source: str

        :param destination: Attribute containing an edge's destination ID
        :type destination: str

        :param node: Attribute containing a node's ID
        :type node: str

        :param edge: Attribute containing an edge's ID
        :type edge: str

        :param edge_title: Attribute overriding edge's minimized label text. By default, the edge source and destination is used.
        :type edge_title: str

        :param edge_label: Attribute overriding edge's expanded label text. By default, scrollable list of attribute/value mappings.
        :type edge_label: str

        :param edge_color: Attribute overriding edge's color. rgba (int64) or int32 palette index, see palette definitions <https://graphistry.github.io/docs/legacy/api/0.9.2/api.html#extendedpalette>`_ for values. Based on Color Brewer.
        :type edge_color: str

        :param edge_source_color: Attribute overriding edge's source color if no edge_color, as an rgba int64 value.
        :type edge_source_color: str

        :param edge_destination_color: Attribute overriding edge's destination color if no edge_color, as an rgba int64 value.
        :type edge_destination_color: str

        :param edge_weight: Attribute overriding edge weight. Default is 1. Advanced layout controls will relayout edges based on this value.
        :type edge_weight: str

        :param point_title: Attribute overriding node's minimized label text. By default, the node ID is used.
        :type point_title: str

        :param point_label: Attribute overriding node's expanded label text. By default, scrollable list of attribute/value mappings.
        :type point_label: str

        :param point_color: Attribute overriding node's color.rgba (int64) or int32 palette index, see palette definitions <https://graphistry.github.io/docs/legacy/api/0.9.2/api.html#extendedpalette>`_ for values. Based on Color Brewer.
        :type point_color: str

        :param point_size: Attribute overriding node's size. By default, uses the node degree. The visualization will normalize point sizes and adjust dynamically using semantic zoom.
        :type point_size: str

        :param point_x: Attribute overriding node's initial x position. Combine with ".settings(url_params={'play': 0}))" to create a custom layout
        :type point_x: str

        :param point_y: Attribute overriding node's initial y position. Combine with ".settings(url_params={'play': 0}))" to create a custom layout
        :type point_y: str

        :returns: Plotter
        :rtype: Plotter

        **Example: Minimal**
            ::

                import graphistry
                g = graphistry.bind()
                g = g.bind(source='src', destination='dst')

        **Example: Node colors**
            ::

                import graphistry
                g = graphistry.bind()
                g = g.bind(source='src', destination='dst',
                           node='id', point_color='color')

        **Example: Chaining**
            ::

                import graphistry
                g = graphistry.bind(source='src', destination='dst', node='id')

                g1 = g.bind(point_color='color1', point_size='size1')

                g.bind(point_color='color1b')

                g2a = g1.bind(point_color='color2a')
                g2b = g1.bind(point_color='color2b', point_size='size2b')

                g3a = g2a.bind(point_size='size3a')
                g3b = g2b.bind(point_size='size3b')

        In the above **Chaining** example, all bindings use src/dst/id. Colors and sizes bind to:
            ::

                g: default/default
                g1: color1/size1
                g2a: color2a/size1
                g2b: color2b/size2b
                g3a: color2a/size3a
                g3b: color2b/size3b


        """
        res = copy.copy(self)
        res._source = source or self._source
        res._destination = destination or self._destination
        res._node = node or self._node
        res._edge = edge or self._edge

        res._edge_title = edge_title or self._edge_title
        res._edge_label = edge_label or self._edge_label
        res._edge_color = edge_color or self._edge_color
        res._edge_source_color = edge_source_color or self._edge_source_color
        res._edge_destination_color = edge_destination_color or self._edge_destination_color
        res._edge_size = edge_size or self._edge_size
        res._edge_weight = edge_weight or self._edge_weight
        res._edge_icon = edge_icon or self._edge_icon
        res._edge_opacity = edge_opacity or self._edge_opacity

        res._point_title = point_title or self._point_title
        res._point_label = point_label or self._point_label
        res._point_color = point_color or self._point_color
        res._point_size = point_size or self._point_size
        res._point_weight = point_weight or self._point_weight
        res._point_opacity = point_opacity or self._point_opacity
        res._point_icon = point_icon or self._point_icon
        res._point_x = point_x or self._point_x
        res._point_y = point_y or self._point_y
        
        return res

    def copy(self) -> Plottable:
        return copy.copy(self)


    def nodes(self, nodes: Union[Callable, Any], node=None, *args, **kwargs) -> Plottable:
        """Specify the set of nodes and associated data.
        If a callable, will be called with current Plotter and whatever positional+named arguments

        Must include any nodes referenced in the edge list.

        :param nodes: Nodes and their attributes.
        :type nodes: Pandas dataframe or Callable

        :returns: Plotter
        :rtype: Plotter

        **Example**
            ::

                import graphistry

                es = pandas.DataFrame({'src': [0,1,2], 'dst': [1,2,0]})
                g = graphistry
                    .bind(source='src', destination='dst')
                    .edges(es)

                vs = pandas.DataFrame({'v': [0,1,2], 'lbl': ['a', 'b', 'c']})
                g = g.bind(node='v').nodes(vs)

                g.plot()

        **Example**
            ::

                import graphistry

                es = pandas.DataFrame({'src': [0,1,2], 'dst': [1,2,0]})
                g = graphistry.edges(es, 'src', 'dst')

                vs = pandas.DataFrame({'v': [0,1,2], 'lbl': ['a', 'b', 'c']})
                g = g.nodes(vs, 'v)

                g.plot()


        **Example**
            ::
                import graphistry

                def sample_nodes(g, n):
                    return g._nodes.sample(n)

                df = pandas.DataFrame({'id': [0,1,2], 'v': [1,2,0]})

                graphistry
                    .nodes(df, 'id')
                    ..nodes(sample_nodes, n=2)
                    ..nodes(sample_nodes, None, 2)  # equivalent
                    .plot()

        """

        base = self.bind(node=node) if node is not None else self
        if callable(nodes):
            nodes2 = nodes(base, *args, **kwargs)
            res = base.nodes(nodes2)
        else:
            res = copy.copy(base)
            res._nodes = nodes
        return res

    def name(self, name):
        """Upload name

        :param name: Upload name
        :type name: str"""

        res = copy.copy(self)
        res._name = name
        return res

    def description(self, description):
        """Upload description

        :param description: Upload description
        :type description: str"""

        res = copy.copy(self)
        res._description = description
        return res


    def edges(self, edges: Union[Callable, Any], source=None, destination=None, edge=None, *args, **kwargs) -> Plottable:
        """Specify edge list data and associated edge attribute values.
        If a callable, will be called with current Plotter and whatever positional+named arguments

        :param edges: Edges and their attributes, or transform from Plotter to edges
        :type edges: Pandas dataframe, NetworkX graph, or IGraph graph.

        :returns: Plotter
        :rtype: Plotter

        **Example**
            ::

                import graphistry
                df = pandas.DataFrame({'src': [0,1,2], 'dst': [1,2,0]})
                graphistry
                    .bind(source='src', destination='dst')
                    .edges(df)
                    .plot()

        **Example**
            ::

                import graphistry
                df = pandas.DataFrame({'src': [0,1,2], 'dst': [1,2,0], 'id': [0, 1, 2]})
                graphistry
                    .bind(source='src', destination='dst', edge='id')
                    .edges(df)
                    .plot()

        **Example**
            ::

                import graphistry
                df = pandas.DataFrame({'src': [0,1,2], 'dst': [1,2,0]})
                graphistry
                    .edges(df, 'src', 'dst')
                    .plot()

        **Example**
            ::

                import graphistry
                df = pandas.DataFrame({'src': [0,1,2], 'dst': [1,2,0], 'id': [0, 1, 2]})
                graphistry
                    .edges(df, 'src', 'dst', 'id')
                    .plot()

        **Example**
            ::
                import graphistry

                def sample_edges(g, n):
                    return g._edges.sample(n)

                df = pandas.DataFrame({'src': [0,1,2], 'dst': [1,2,0]})

                graphistry
                    .edges(df, 'src', 'dst')
                    .edges(sample_edges, n=2)
                    .edges(sample_edges, None, None, None, 2)  # equivalent
                    .plot()

        """

        base = self

        if not (source is None):
            base = base.bind(source=source)
        if not (destination is None):
            base = base.bind(destination=destination)
        if edge is not None:
            base = base.bind(edge=edge)

        if callable(edges):
            edges2 = edges(base, *args, **kwargs)
            res = base.edges(edges2)
        else:
            res = copy.copy(base)
            res._edges = edges
        return res

    def pipe(self, graph_transform: Callable, *args, **kwargs) -> Plottable:
        """Create new Plotter derived from current

        :param graph_transform:
        :type graph_transform: Callable

        **Example: Simple**
            ::

                import graphistry

                def fill_missing_bindings(g, source='src', destination='dst):
                    return g.bind(source=source, destination=destination)

                graphistry
                    .edges(pandas.DataFrame({'src': [0,1,2], 'd': [1,2,0]}))
                    .pipe(fill_missing_bindings, destination='d')  # binds 'src'
                    .plot()
        """

        return graph_transform(self, *args, **kwargs)

    def graph(self, ig):
        """Specify the node and edge data.

        :param ig: NetworkX graph or an IGraph graph with node and edge attributes.
        :type ig: Any

        :returns: Plotter
        :rtype: Plotter
        """

        try:
            import igraph
            if isinstance(ig, igraph.Graph):
                logger.warning('.graph(ig) deprecated, use .from_igraph()')
                return self.from_igraph(ig)
        except ImportError:
            pass

        res = copy.copy(self)
        res._edges = ig
        res._nodes = None
        return res


    def settings(self, height=None, url_params={}, render=None):
        """Specify iframe height and add URL parameter dictionary.

        The library takes care of URI component encoding for the dictionary.

        :param height: Height in pixels.
        :type height: int

        :param url_params: Dictionary of querystring parameters to append to the URL.
        :type url_params: dict

        :param render: Whether to render the visualization using the native notebook environment (default True), or return the visualization URL
        :type render: bool

        """

        res = copy.copy(self)
        res._height = height or self._height
        res._url_params = dict(self._url_params, **url_params)
        res._render = self._render if render is None else render
        return res


    def privacy(self, mode: Optional[str] = None, notify: Optional[bool] = None, invited_users: Optional[List] = None, message: Optional[str] = None):
        """Set local sharing mode

        :param mode: Either "private", "public", or inherit from global privacy()
        :type mode: Optional[str]
        :param notify: Whether to email the recipient(s) upon upload, defaults to global privacy()
        :type notify: Optional[bool]
        :param invited_users: List of recipients, where each is {"email": str, "action": str} and action is "10" (view) or "20" (edit), defaults to global privacy()
        :type invited_users: Optional[List]
        :param message: Email to send when notify=True
        :type message': Optioanl[str]

        Requires an account with sharing capabilities.

        Shared datasets will appear in recipients' galleries.

        If mode is set to "private", only accounts in invited_users list can access. Mode "public" permits viewing by any user with the URL.

        Action "10" (view) gives read access, while action "20" (edit) gives edit access, like changing the sharing mode.

        When notify is true, uploads will trigger notification emails to invitees. Email will use visualization's ".name()"

        When settings are not specified, they are inherited from the global graphistry.privacy() defaults

        **Example: Limit visualizations to current user**

            ::

                import graphistry
                graphistry.register(api=3, username='myuser', password='mypassword')
                
                #Subsequent uploads default to using .privacy() settings
                users_df = pd.DataFrame({'user': ['a','b','x'], 'boss': ['x', 'x', 'y']})
                h = graphistry.hypergraph(users_df, direct=True)
                g = h['graph']
                g = g.privacy()  # default uploads to mode="private"
                g.plot()


        **Example: Default to publicly viewable visualizations**

            ::

                import graphistry
                graphistry.register(api=3, username='myuser', password='mypassword')
                
                #Subsequent uploads default to using .privacy() settings
                users_df = pd.DataFrame({'user': ['a','b','x'], 'boss': ['x', 'x', 'y']})
                h = graphistry.hypergraph(users_df, direct=True)
                g = h['graph']
                #g = g.privacy(mode="public")  # can skip calling .privacy() for this default
                g.plot()


        **Example: Default to sharing with select teammates, and keep notifications opt-in**

            ::

                import graphistry
                graphistry.register(api=3, username='myuser', password='mypassword')
                
                #Subsequent uploads default to using .privacy() settings
                users_df = pd.DataFrame({'user': ['a','b','x'], 'boss': ['x', 'x', 'y']})
                h = graphistry.hypergraph(users_df, direct=True)
                g = h['graph']
                g = g.privacy(
                    mode="private",
                    invited_users=[
                        {"email": "friend1@acme.org", "action": "10"}, # view
                        {"email": "friend2@acme.org", "action": "20"}, # edit
                    ],
                    notify=False)
                g.plot()


        **Example: Keep visualizations public and email notifications upon upload**

            ::

                import graphistry
                graphistry.register(api=3, username='myuser', password='mypassword')
                
                #Subsequent uploads default to using .privacy() settings
                users_df = pd.DataFrame({'user': ['a','b','x'], 'boss': ['x', 'x', 'y']})
                h = graphistry.hypergraph(users_df, direct=True)
                g = h['graph']
                g = g.name('my cool viz')  # For friendlier invitations
                g = g.privacy(
                    mode="public",
                    invited_users=[
                        {"email": "friend1@acme.org", "action": "10"}, # view
                        {"email": "friend2@acme.org", "action": "20"}, # edit
                    ],
                    notify=True)
                g.plot()
        """

        res = copy.copy(self)
        res._privacy = copy.copy(self._privacy or {})
        if mode is not None:
            res._privacy['mode'] = mode
        if notify is not None:
            res._privacy['notify'] = notify
        if invited_users is not None:
            res._privacy['invited_users'] = invited_users
        if message is not None:
            res._privacy['message'] = message
        return res


    def plot(
        self, graph=None, nodes=None, name=None, description=None, render=None, skip_upload=False, as_files=False, memoize=True,
        extra_html="", override_html_style=None
    ):  # noqa: C901
        """Upload data to the Graphistry server and show as an iframe of it.

        Uses the currently bound schema structure and visual encodings.
        Optional parameters override the current bindings.

        When used in a notebook environment, will also show an iframe of the visualization.

        :param graph: Edge table (pandas, arrow, cudf) or graph (NetworkX, IGraph).
        :type graph: Any

        :param nodes: Nodes table (pandas, arrow, cudf)
        :type nodes: Any

        :param name: Upload name.
        :type name: str

        :param description: Upload description.
        :type description: str

        :param render: Whether to render the visualization using the native notebook environment (default True), or return the visualization URL
        :type render: bool

        :param skip_upload: Return node/edge/bindings that would have been uploaded. By default, upload happens.
        :type skip_upload: bool

        :param as_files: Upload distinct node/edge files under the managed Files PI. Default off, will switch to default-on when stable.
        :type as_files: bool

        :param memoize: Tries to memoize pandas/cudf->arrow conversion, including skipping upload. Default on.
        :type memoize: bool

        :param extra_html: Allow injecting arbitrary HTML into the visualization iframe.
        :type extra_html: Optional[str]

        :param override_html_style: Set fully custom style tag.
        :type override_html_style: Optional[str]

        **Example: Simple**
            ::

                import graphistry
                es = pandas.DataFrame({'src': [0,1,2], 'dst': [1,2,0]})
                graphistry
                    .bind(source='src', destination='dst')
                    .edges(es)
                    .plot()

        **Example: Shorthand**
            ::

                import graphistry
                es = pandas.DataFrame({'src': [0,1,2], 'dst': [1,2,0]})
                graphistry
                    .bind(source='src', destination='dst')
                    .plot(es)

        """

        if graph is None:
            if self._edges is None:
                error('Graph/edges must be specified.')
            g = self._edges
        else:
            g = graph
        n = self._nodes if nodes is None else nodes
        name = name or self._name or ("Untitled " + random_string(10))
        description = description or self._description or ("")

        self._check_mandatory_bindings(not isinstance(n, type(None)))

        from .pygraphistry import PyGraphistry
        api_version = PyGraphistry.api_version()
        if api_version == 1:
            dataset = self._plot_dispatch(g, n, name, description, 'json', self._style, memoize)
            if skip_upload:
                return dataset
            info = PyGraphistry._etl1(dataset)
        elif api_version == 2:
            dataset = self._plot_dispatch(g, n, name, description, 'vgraph', self._style, memoize)
            if skip_upload:
                return dataset
            info = PyGraphistry._etl2(dataset)
        elif api_version == 3:
            PyGraphistry.refresh()
            dataset = self._plot_dispatch(g, n, name, description, 'arrow', self._style, memoize)
            if skip_upload:
                return dataset
            dataset.token = PyGraphistry.api_token()
            dataset.post(as_files=as_files, memoize=memoize)
            dataset.maybe_post_share_link(self)
            info = {
                'name': dataset.dataset_id,
                'type': 'arrow',
                'viztoken': str(uuid.uuid4())
            }

        viz_url = PyGraphistry._viz_url(info, self._url_params)
        cfg_client_protocol_hostname = PyGraphistry._config['client_protocol_hostname']
        full_url = ('%s:%s' % (PyGraphistry._config['protocol'], viz_url)) if cfg_client_protocol_hostname is None else viz_url

        if (render is False) or ((render is None) and not self._render):
            return full_url
        elif (render is True) or in_ipython():
            from IPython.core.display import HTML
            return HTML(make_iframe(full_url, self._height, extra_html=extra_html, override_html_style=override_html_style))
        elif in_databricks():
            return make_iframe(full_url, self._height, extra_html=extra_html, override_html_style=override_html_style)
        else:
            import webbrowser
            webbrowser.open(full_url)
            return full_url

    def from_igraph(self,
        ig,
        node_attributes: Optional[List[str]] = None,
        edge_attributes: Optional[List[str]] = None,
        load_nodes = True, load_edges = True,
        merge_if_existing = True
    ):
        return from_igraph_base(
            self,
            ig,
            node_attributes,
            edge_attributes,
            load_nodes, load_edges,
            merge_if_existing
        )
    from_igraph.__doc__ = from_igraph_base.__doc__


    def to_igraph(self, 
        directed=True, include_nodes=True,
        node_attributes: Optional[List[str]] = None,
        edge_attributes: Optional[List[str]] = None
    ):
        return to_igraph_base(
            self,
            directed, include_nodes,
            node_attributes,
            edge_attributes
        )
    to_igraph.__doc__ = to_igraph_base.__doc__


    def pandas2igraph(self, edges, directed=True):
        """Convert a pandas edge dataframe to an IGraph graph.

        Uses current bindings. Defaults to treating edges as directed.

        **Example**
            ::

                import graphistry
                g = graphistry.bind()

                es = pandas.DataFrame({'src': [0,1,2], 'dst': [1,2,0]})
                g = g.bind(source='src', destination='dst')

                ig = g.pandas2igraph(es)
                ig.vs['community'] = ig.community_infomap().membership
                g.bind(point_color='community').plot(ig)
        """

        import warnings
        warnings.warn("pandas2igraph deprecated; switch to to_igraph", DeprecationWarning, stacklevel=2)

        import igraph
        self._check_mandatory_bindings(False)
        self._check_bound_attribs(edges, ['source', 'destination'], 'Edge')
        
        self._node = self._node or PlotterBase._defaultNodeId
        eattribs = edges.columns.values.tolist()
        eattribs.remove(self._source)
        eattribs.remove(self._destination)
        cols = [self._source, self._destination] + eattribs
        etuples = [tuple(x) for x in edges[cols].values]
        return igraph.Graph.TupleList(etuples, directed=directed, edge_attrs=eattribs,
                                      vertex_name_attr=self._node)


    def igraph2pandas(self, ig):
        """Under current bindings, transform an IGraph into a pandas edges dataframe and a nodes dataframe.

        Deprecated in favor of `.from_igraph()`

        **Example**
            ::

                import graphistry
                g = graphistry.bind()

                es = pandas.DataFrame({'src': [0,1,2], 'dst': [1,2,0]})
                g = g.bind(source='src', destination='dst').edges(es)

                ig = g.pandas2igraph(es)
                ig.vs['community'] = ig.community_infomap().membership

                (es2, vs2) = g.igraph2pandas(ig)
                g.nodes(vs2).bind(point_color='community').plot()
        """

        import warnings
        warnings.warn("igraph2pandas deprecated; switch to from_igraph", DeprecationWarning, stacklevel=2)

        def get_edgelist(ig):
            idmap = dict(enumerate(ig.vs[self._node]))
            for e in ig.es:
                t = e.tuple
                yield dict(
                    {self._source: idmap[t[0]], self._destination: idmap[t[1]]},
                    **e.attributes())

        self._check_mandatory_bindings(False)
        if self._node is None:
            ig.vs[PlotterBase._defaultNodeId] = [v.index for v in ig.vs]
            self._node = PlotterBase._defaultNodeId
        elif self._node not in ig.vs.attributes():
            error('Vertex attribute "%s" bound to "node" does not exist.' % self._node)

        edata = get_edgelist(ig)
        ndata = [v.attributes() for v in ig.vs]
        nodes = pd.DataFrame(ndata, columns=ig.vs.attributes())
        cols = [self._source, self._destination] + ig.es.attributes()
        edges = pd.DataFrame(edata, columns=cols)
        return (edges, nodes)


    def networkx_checkoverlap(self, g):

        import networkx as nx
        [_major, _minor] = nx.__version__.split('.', 1)

        vattribs = None
        if _major == '1':
            vattribs = g.nodes(data=True)[0][1] if g.number_of_nodes() > 0 else []
        else:
            vattribs = g.nodes(data=True) if g.number_of_nodes() > 0 else []
        if not (self._node is None) and self._node in vattribs:
            error('Vertex attribute "%s" already exists.' % self._node)

    def networkx2pandas(self, g):

        def get_nodelist(g):
            for n in g.nodes(data=True):
                yield dict({self._node: n[0]}, **n[1])

        def get_edgelist(g):
            for e in g.edges(data=True):
                yield dict({self._source: e[0], self._destination: e[1]}, **e[2])

        self._check_mandatory_bindings(False)
        self.networkx_checkoverlap(g)
        
        self._node = self._node or PlotterBase._defaultNodeId
        nodes = pd.DataFrame(get_nodelist(g))
        edges = pd.DataFrame(get_edgelist(g))
        return (edges, nodes)


    def _check_mandatory_bindings(self, node_required):
        if self._source is None or self._destination is None:
            error('Both "source" and "destination" must be bound before plotting.')
        if node_required and self._node is None:
            error('Node identifier must be bound when using node dataframe.')


    def _check_bound_attribs(self, df, attribs, typ):
        cols = df.columns.values.tolist()
        for a in attribs:
            b = getattr(self, '_' + a)
            if b not in cols:
                error('%s attribute "%s" bound to "%s" does not exist.' % (typ, a, b))


    def _plot_dispatch(self, graph, nodes, name, description, mode='json', metadata=None, memoize=True):

        g = self
        if self._point_title is None and self._point_label is None and g._nodes is not None:
            try:
                g = self.infer_labels()
            except:
                1

        if isinstance(graph, pd.core.frame.DataFrame) \
                or isinstance(graph, pa.Table) \
                or ( not (maybe_cudf is None) and isinstance(graph, maybe_cudf.DataFrame) ) \
                or ( not (maybe_dask_cudf is None) and isinstance(graph, maybe_dask_cudf.DataFrame) ) \
                or ( not (maybe_dask_dataframe is None) and isinstance(graph, maybe_dask_dataframe.DataFrame) ) \
                or ( not (maybe_spark is None) and isinstance(graph, pyspark.sql.dataframe.DataFrame) ):
            return g._make_dataset(graph, nodes, name, description, mode, metadata, memoize)

        try:
            import igraph
            if isinstance(graph, igraph.Graph):
                g2 = g.from_igraph(graph)
                return g._make_dataset(g2._nodes, g2._edges, name, description, mode, metadata, memoize)
        except ImportError:
            pass

        try:
            import networkx
            if isinstance(graph, networkx.classes.graph.Graph) or \
               isinstance(graph, networkx.classes.digraph.DiGraph) or \
               isinstance(graph, networkx.classes.multigraph.MultiGraph) or \
               isinstance(graph, networkx.classes.multidigraph.MultiDiGraph):
                (e, n) = g.networkx2pandas(graph)
                return g._make_dataset(e, n, name, description, mode, metadata, memoize)
        except ImportError:
            pass

        error('Expected Pandas/Arrow/cuDF/Spark dataframe(s) or igraph/NetworkX graph.')


    # Sanitize node/edge dataframe by
    # - dropping indices
    # - dropping edges with NAs in source or destination
    # - dropping nodes with NAs in nodeid
    # - creating a default node table if none was provided.
    # - inferring numeric types of all columns containing numpy objects
    def _sanitize_dataset(self, edges, nodes, nodeid):
        self._check_bound_attribs(edges, ['source', 'destination'], 'Edge')
        elist = edges.reset_index(drop=True) \
                     .dropna(subset=[self._source, self._destination])

        obj_df = elist.select_dtypes(include=[np.object_])
        elist[obj_df.columns] = obj_df.apply(pd.to_numeric, errors='ignore')

        if nodes is None:
            nodes = pd.DataFrame()
            nodes[nodeid] = pd.concat(
                [edges[self._source], edges[self._destination]],
                ignore_index=True).drop_duplicates()
        else:
            self._check_bound_attribs(nodes, ['node'], 'Vertex')

        nlist = nodes.reset_index(drop=True) \
                     .dropna(subset=[nodeid]) \
                     .drop_duplicates(subset=[nodeid])

        obj_df = nlist.select_dtypes(include=[np.object_])
        nlist[obj_df.columns] = obj_df.apply(pd.to_numeric, errors='ignore')

        return (elist, nlist)


    def _check_dataset_size(self, elist, nlist):
        edge_count = len(elist.index)
        node_count = len(nlist.index)
        graph_size = edge_count + node_count
        if edge_count > 8e6:
            error('Maximum number of edges (8M) exceeded: %d.' % edge_count)
        if node_count > 8e6:
            error('Maximum number of nodes (8M) exceeded: %d.' % node_count)
        if graph_size > 1e6:
            warn('Large graph: |nodes| + |edges| = %d. Layout/rendering might be slow.' % graph_size)


    # Bind attributes for ETL1 by creating a copy of the designated column renamed
    # with magic names understood by ETL1 (eg. pointColor, etc)
    def _bind_attributes_v1(self, edges, nodes):
        def bind(df, pbname, attrib, default=None):
            bound = getattr(self, attrib)
            if bound:
                if bound in df.columns.tolist():
                    df[pbname] = df[bound]
                else:
                    warn('Attribute "%s" bound to %s does not exist.' % (bound, attrib))
            elif default:
                df[pbname] = df[default]

        nodeid = self._node or PlotterBase._defaultNodeId
        (elist, nlist) = self._sanitize_dataset(edges, nodes, nodeid)
        self._check_dataset_size(elist, nlist)

        bind(elist, 'edgeColor', '_edge_color')
        bind(elist, 'edgeSourceColor', '_edge_source_color')
        bind(elist, 'edgeDestinationColor', '_edge_destination_color')
        bind(elist, 'edgeLabel', '_edge_label')
        bind(elist, 'edgeTitle', '_edge_title')
        bind(elist, 'edgeSize', '_edge_size')
        bind(elist, 'edgeWeight', '_edge_weight')
        bind(elist, 'edgeOpacity', '_edge_opacity')
        bind(elist, 'edgeIcon', '_edge_icon')
        bind(nlist, 'pointColor', '_point_color')
        bind(nlist, 'pointLabel', '_point_label')
        bind(nlist, 'pointTitle', '_point_title', nodeid)
        bind(nlist, 'pointSize', '_point_size')
        bind(nlist, 'pointWeight', '_point_weight')
        bind(nlist, 'pointOpacity', '_point_opacity')
        bind(nlist, 'pointIcon', '_point_icon')
        bind(nlist, 'pointX', '_point_x')
        bind(nlist, 'pointY', '_point_y')
        return (elist, nlist)

    # Bind attributes for ETL2 by an encodings map storing the visual semantic of
    # each bound column.
    def _bind_attributes_v2(self, edges, nodes):
        def bind(enc, df, pbname, attrib, default=None):
            bound = getattr(self, attrib)
            if bound:
                if bound in df.columns.tolist():
                    enc[pbname] = {'attributes' : [bound]}
                else:
                    warn('Attribute "%s" bound to %s does not exist.' % (bound, attrib))
            elif default:
                enc[pbname] = {'attributes': [default]}

        nodeid = self._node or PlotterBase._defaultNodeId
        (elist, nlist) = self._sanitize_dataset(edges, nodes, nodeid)
        self._check_dataset_size(elist, nlist)

        edge_encodings = {
            'source': {'attributes' : [self._source]},
            'destination': {'attributes': [self._destination]},
        }
        node_encodings = {
            'nodeId': {'attributes': [nodeid]}
        }
        bind(edge_encodings, elist, 'edgeColor', '_edge_color')
        bind(edge_encodings, elist, 'edgeSourceColor', '_edge_source_color')
        bind(edge_encodings, elist, 'edgeDestinationColor', '_edge_destination_color')
        bind(edge_encodings, elist, 'edgeLabel', '_edge_label')
        bind(edge_encodings, elist, 'edgeTitle', '_edge_title')
        bind(edge_encodings, elist, 'edgeSize', '_edge_size')
        bind(edge_encodings, elist, 'edgeWeight', '_edge_weight')
        bind(edge_encodings, elist, 'edgeOpacity', '_edge_opacity')
        bind(edge_encodings, elist, 'edgeIcon', '_edge_icon')
        bind(node_encodings, nlist, 'pointColor', '_point_color')
        bind(node_encodings, nlist, 'pointLabel', '_point_label')
        bind(node_encodings, nlist, 'pointTitle', '_point_title', nodeid)
        bind(node_encodings, nlist, 'pointSize', '_point_size')
        bind(node_encodings, nlist, 'pointWeight', '_point_weight')
        bind(node_encodings, nlist, 'pointOpacity', '_point_opacity')
        bind(node_encodings, nlist, 'pointIcon', '_point_icon')
        bind(node_encodings, nlist, 'pointX', '_point_x')
        bind(node_encodings, nlist, 'pointY', '_point_y')

        encodings = {
            'nodes': node_encodings,
            'edges': edge_encodings
        }
        return (elist, nlist, encodings)

    def _table_to_pandas(self, table) -> Optional[pd.DataFrame]:
        """
            pandas | arrow | dask | cudf | dask_cudf => pandas
        """

        if table is None:
            return table

        if isinstance(table, pd.DataFrame):
            return table

        if isinstance(table, pa.Table):
            return table.to_pandas()
        
        if not (maybe_cudf is None) and isinstance(table, maybe_cudf.DataFrame):
            return table.to_pandas()

        if not (maybe_dask_cudf is None) and isinstance(table, maybe_dask_cudf.DataFrame):
            return self._table_to_pandas(table.compute())

        if not (maybe_dask_dataframe is None) and isinstance(table, maybe_dask_dataframe.DataFrame):
            return self._table_to_pandas(table.compute())

        raise Exception('Unknown type %s: Could not convert data to Pandas dataframe' % str(type(table)))

    def _table_to_arrow(self, table: Any, memoize: bool = True) -> pa.Table:  # noqa: C901
        """
            pandas | arrow | dask | cudf | dask_cudf => arrow

            dask/dask_cudf convert to pandas/cudf
        """

        logger.debug('_table_to_arrow of %s (memoize: %s)', type(table), memoize)

        if table is None:
            return table

        if isinstance(table, pa.Table):
            #TODO: should we hash just in case there's an older-identity hash match?
            return table
        
        if isinstance(table, pd.DataFrame):
            hashed = None
            if memoize:
                
                try:
                    hashed = hash_pdf(table)
                except TypeError:
                    logger.warning('Failed memoization speedup attempt due to Pandas internal hash function failing. Continuing without memoization speedups.'
                                'This is fine, but for speedups around skipping re-uploads of previously seen tables, '
                                'try identifying which columns have types that Pandas cannot hash, and convert them '
                                'to hashable types like strings.')

                try:
                    if hashed in PlotterBase._pd_hash_to_arrow:
                        logger.debug('pd->arrow memoization hit: %s', hashed)
                        return PlotterBase._pd_hash_to_arrow[hashed].v
                    else:
                        logger.debug('pd->arrow memoization miss for id (of %s): %s', len(PlotterBase._pd_hash_to_arrow), hashed)
                except:
                    logger.debug('Failed to hash pdf', exc_info=True)
                    1

            out = pa.Table.from_pandas(table, preserve_index=False).replace_schema_metadata({})

            if memoize and (hashed is not None):
                w = WeakValueWrapper(out)
                cache_coercion(hashed, w)
                PlotterBase._pd_hash_to_arrow[hashed] = w

            return out

        if not (maybe_cudf is None) and isinstance(table, maybe_cudf.DataFrame):

            hashed = None
            if memoize:
                #https://stackoverflow.com/questions/31567401/get-the-same-hash-value-for-a-pandas-dataframe-each-time
                hashed = (
                    hashlib.sha256(table.hash_columns().tobytes()).hexdigest()
                    + hashlib.sha256(str(table.columns).encode('utf-8')).hexdigest()  # noqa: W503
                )
                try:
                    if hashed in PlotterBase._cudf_hash_to_arrow:
                        logger.debug('cudf->arrow memoization hit: %s', hashed)
                        return PlotterBase._cudf_hash_to_arrow[hashed].v
                    else:
                        logger.debug('cudf->arrow memoization miss for id (of %s): %s', len(PlotterBase._cudf_hash_to_arrow), hashed)
                except:
                    logger.debug('Failed to hash cudf', exc_info=True)
                    1

            out = table.to_arrow()

            if memoize:
                w = WeakValueWrapper(out)
                cache_coercion(hashed, w)
                PlotterBase._cudf_hash_to_arrow[hashed] = w

            return out
        
        # TODO: per-gdf hashing? 
        if not (maybe_dask_cudf is None) and isinstance(table, maybe_dask_cudf.DataFrame):
            logger.debug('dgdf->arrow via gdf hash check')
            dgdf = table.persist()
            gdf = dgdf.compute()
            return self._table_to_arrow(gdf, memoize)

        if not (maybe_dask_dataframe is None) and isinstance(table, maybe_dask_dataframe.DataFrame):
            logger.debug('ddf->arrow via df hash check')
            ddf = table.persist()
            df = ddf.compute()
            return self._table_to_arrow(df, memoize)

        if not (maybe_spark is None) and isinstance(table, maybe_spark.sql.dataframe.DataFrame):
            logger.debug('spark->arrow via df')
            df = table.toPandas()
            #TODO push the hash check to Spark
            return self._table_to_arrow(df, memoize)

        raise Exception('Unknown type %s: Could not convert data to Arrow' % str(type(table)))


    def _make_dataset(self, edges, nodes, name, description, mode, metadata=None, memoize: bool = True):  # noqa: C901

        logger.debug('_make_dataset (mode %s, memoize %s) name:[%s] des:[%s] (e::%s, n::%s) ',
            mode, memoize, name, description, type(edges), type(nodes))

        try:
            if len(edges) == 0:
                warn('Graph has no edges, may have rendering issues')
        except:
            1

        #compatibility checks
        if (mode == 'json') or (mode == 'vgraph'):
            if not (metadata is None):
                if ('bg' in metadata) or ('fg' in metadata) or ('logo' in metadata) or ('page' in metadata):
                    raise ValueError('Cannot set bg/fg/logo/page in api=1, api=2; try using api=3')
            if not (self._complex_encodings is None
                or self._complex_encodings == {  # noqa: W503
                    'node_encodings': {'current': {}, 'default': {} },
                    'edge_encodings': {'current': {}, 'default': {} }}):
                raise ValueError('Cannot set complex encodings ".encode_[point/edge]_[feature]()" in api=1, api=2; try using api=3 or .bind()')

        if mode == 'json':
            edges_df = self._table_to_pandas(edges)
            nodes_df = self._table_to_pandas(nodes)
            return self._make_json_dataset(edges_df, nodes_df, name)
        elif mode == 'vgraph':
            edges_df = self._table_to_pandas(edges)
            nodes_df = self._table_to_pandas(nodes)
            return self._make_vgraph_dataset(edges_df, nodes_df, name)
        elif mode == 'arrow':
            edges_arr = self._table_to_arrow(edges, memoize)
            nodes_arr = self._table_to_arrow(nodes, memoize)
            return self._make_arrow_dataset(edges=edges_arr, nodes=nodes_arr, name=name, description=description, metadata=metadata)
            #token=None, dataset_id=None, url_params = None)
        else:
            raise ValueError('Unknown mode: ' + mode)


    # Main helper for creating ETL1 payload
    def _make_json_dataset(self, edges, nodes, name):

        from .pygraphistry import PyGraphistry

        def flatten_categorical(df):
            # Avoid cat_col.where(...)-related exceptions
            df2 = df.copy()
            for c in df:
                if (df[c].dtype.name == 'category'):
                    df2[c] = df[c].astype(df[c].cat.categories.dtype)
            return df2

        (elist, nlist) = self._bind_attributes_v1(edges, nodes)
        edict = flatten_categorical(elist).where(pd.notnull(elist), None).to_dict(orient='records')

        bindings = {'idField': self._node or PlotterBase._defaultNodeId,
                    'destinationField': self._destination, 'sourceField': self._source}
        dataset = {'name': PyGraphistry._config['dataset_prefix'] + name,
                   'bindings': bindings, 'type': 'edgelist', 'graph': edict}

        if nlist is not None:
            ndict = flatten_categorical(nlist).where(pd.notnull(nlist), None).to_dict(orient='records')
            dataset['labels'] = ndict
        return dataset


    # Main helper for creating ETL2 payload
    def _make_vgraph_dataset(self, edges, nodes, name):
        from . import vgraph

        (elist, nlist, encodings) = self._bind_attributes_v2(edges, nodes)
        nodeid = self._node or PlotterBase._defaultNodeId

        sources = elist[self._source]
        dests = elist[self._destination]
        elist.drop([self._source, self._destination], axis=1, inplace=True)

        # Filter out nodes which have no edges
        lnodes = pd.concat([sources, dests], ignore_index=True).unique()
        lnodes_df = pd.DataFrame(lnodes, columns=[nodeid])
        filtered_nlist = pd.merge(lnodes_df, nlist, on=nodeid, how='left')

        # Create a map from nodeId to a continuous range of integer [0, #nodes-1].
        # The vgraph protobuf format uses the continous integer ranger as internal nodeIds.
        node_map = dict([(v, i) for i, v in enumerate(lnodes.tolist())])

        dataset = vgraph.create(elist, filtered_nlist, sources, dests, nodeid, node_map, name)
        dataset['encodings'] = encodings
        return dataset

    def _make_arrow_dataset(self, edges: pa.Table, nodes: pa.Table, name: str, description: str, metadata) -> ArrowUploader:

        from .pygraphistry import PyGraphistry

        au : ArrowUploader = ArrowUploader(
            server_base_path=PyGraphistry.protocol() + '://' + PyGraphistry.server(),
            edges=edges, nodes=nodes,
            name=name, description=description,
            metadata={
                'usertag': PyGraphistry._tag,
                'key': PyGraphistry.api_key(),
                'agent': 'pygraphistry',
                'apiversion' : '3',
                'agentversion': sys.modules['graphistry'].__version__,  # type: ignore
                **(metadata or {})
            },
            certificate_validation=PyGraphistry.certificate_validation())
        au.edge_encodings = au.g_to_edge_encodings(self)
        au.node_encodings = au.g_to_node_encodings(self)
        return au

    def bolt(self, driver):
        res = copy.copy(self)
        res._bolt_driver = to_bolt_driver(driver)
        return res


    def infer_labels(self):
        """

        :return: Plotter w/neo4j

        * Prefers point_title/point_label if available
        * Fallback to node id
        * Raises exception if no nodes available, no likely candidates, and no matching node id fallback

        **Example**

                ::

                    import graphistry
                    g = graphistry.nodes(pd.read_csv('nodes.csv'), 'id_col').infer_labels()
                    g.plot()

        """

        if self._point_title is not None or self._point_label is not None:
            return self

        nodes_df = self._nodes
        if nodes_df is None:
            raise ValueError('node label inference requires ._nodes to be set')

        # full term (case insensitive)
        opts = ['nodetitle', 'nodelabel', 'label', 'title', 'name']
        if nodes_df is not None:
            for c in opts:
                for c2 in nodes_df:
                    if c == c2.lower():
                        return self.bind(point_title=c2)

        # substring
        for opt in ['title', 'label', 'name']:
            for c in nodes_df:
                if opt in c.lower():
                    return self.bind(point_title=c)

        # fallback
        if self._node is not None:
            return self.bind(point_title=self._node)

        raise ValueError('Could not find a label-like node column and no g._node id fallback set')


    def cypher(self, query, params={}):

        from .pygraphistry import PyGraphistry

        res = copy.copy(self)
        driver = self._bolt_driver or PyGraphistry._config['bolt_driver']
        if driver is None:
            raise ValueError("BOLT connection information not provided. Must first call graphistry.register(bolt=...) or g.bolt(...).")
        with driver.session() as session:
            bolt_statement = session.run(query, **params)
            graph = bolt_statement.graph()
            edges = bolt_graph_to_edges_dataframe(graph)
            nodes = bolt_graph_to_nodes_dataframe(graph)
        return res\
            .bind(
                node=node_id_key,
                source=start_node_id_key,
                destination=end_node_id_key
            )\
            .nodes(nodes)\
            .edges(edges)

    def nodexl(self, xls_or_url, source='default', engine=None, verbose=False):
        
        if not (engine is None):
            print('WARNING: Engine currently ignored, please contact if critical')
        
        return NodeXLGraphistry(self, engine).xls(xls_or_url, source, verbose)


    def tigergraph(self,
            protocol = 'http',
            server = 'localhost',
            web_port = 14240,
            api_port = 9000,
            db = None,
            user = 'tigergraph',
            pwd = 'tigergraph',
            verbose = False):
        """Register Tigergraph connection setting defaults
    
        :param protocol: Protocol used to contact the database.
        :type protocol: Optional[str]
        :param server: Domain of the database
        :type server: Optional[str]
        :param web_port: 
        :type web_port: Optional[int]
        :param api_port: 
        :type api_port: Optional[int]
        :param db: Name of the database
        :type db: Optional[str]    
        :param user:
        :type user: Optional[str]    
        :param pwd: 
        :type pwd: Optional[str]
        :param verbose: Whether to print operations
        :type verbose: Optional[bool]         
        :returns: Plotter
        :rtype: Plotter


        **Example: Standard**
                ::

                    import graphistry
                    tg = graphistry.tigergraph(protocol='https', server='acme.com', db='my_db', user='alice', pwd='tigergraph2')                    

        """
        res = copy.copy(self)
        res._tigergraph = Tigeristry(self, protocol, server, web_port, api_port, db, user, pwd, verbose)
        return res


    def gsql_endpoint(self, method_name, args = {}, bindings = {}, db = None, dry_run = False):
        """Invoke Tigergraph stored procedure at a user-definend endpoint and return transformed Plottable
    
        :param method_name: Stored procedure name
        :type method_name: str
        :param args: Named endpoint arguments
        :type args: Optional[dict]
        :param bindings: Mapping defining names of returned 'edges' and/or 'nodes', defaults to @@nodeList and @@edgeList
        :type bindings: Optional[dict]
        :param db: Name of the database, defaults to value set in .tigergraph(...)
        :type db: Optional[str]
        :param dry_run: Return target URL without running
        :type dry_run: bool
        :returns: Plotter
        :rtype: Plotter

        **Example: Minimal**
                ::

                    import graphistry
                    tg = graphistry.tigergraph(db='my_db')
                    tg.gsql_endpoint('neighbors').plot()

        **Example: Full**
                ::

                    import graphistry
                    tg = graphistry.tigergraph()
                    tg.gsql_endpoint('neighbors', {'k': 2}, {'edges': 'my_edge_list'}, 'my_db').plot()

        **Example: Read data**
                ::

                    import graphistry
                    tg = graphistry.tigergraph()
                    out = tg.gsql_endpoint('neighbors')
                    (nodes_df, edges_df) = (out._nodes, out._edges)

        """
        return self._tigergraph.gsql_endpoint(self, method_name, args, bindings, db, dry_run)

    def gsql(self, query, bindings = {}, dry_run = False):
        """Run Tigergraph query in interpreted mode and return transformed Plottable
    
        :param query: Code to run
        :type query: str
        :param bindings: Mapping defining names of returned 'edges' and/or 'nodes', defaults to @@nodeList and @@edgeList
        :type bindings: Optional[dict]
        :param dry_run: Return target URL without running
        :type dry_run: bool
        :returns: Plotter
        :rtype: Plotter

        **Example: Minimal**
                ::

                    import graphistry
                    tg = graphistry.tigergraph()
                    tg.gsql(\"\"\"
                    INTERPRET QUERY () FOR GRAPH Storage { 
                        
                        OrAccum<BOOL> @@stop;
                        ListAccum<EDGE> @@edgeList;
                        SetAccum<vertex> @@set;
                        
                        @@set += to_vertex("61921", "Pool");

                        Start = @@set;

                        while Start.size() > 0 and @@stop == false do

                        Start = select t from Start:s-(:e)-:t
                        where e.goUpper == TRUE
                        accum @@edgeList += e
                        having t.type != "Service";
                        end;

                        print @@edgeList;
                    }
                    \"\"\").plot()

       **Example: Full**
                ::

                    import graphistry
                    tg = graphistry.tigergraph()
                    tg.gsql(\"\"\"
                    INTERPRET QUERY () FOR GRAPH Storage { 
                        
                        OrAccum<BOOL> @@stop;
                        ListAccum<EDGE> @@edgeList;
                        SetAccum<vertex> @@set;
                        
                        @@set += to_vertex("61921", "Pool");

                        Start = @@set;

                        while Start.size() > 0 and @@stop == false do

                        Start = select t from Start:s-(:e)-:t
                        where e.goUpper == TRUE
                        accum @@edgeList += e
                        having t.type != "Service";
                        end;

                        print @@my_edge_list;
                    }
                    \"\"\", {'edges': 'my_edge_list'}).plot()
        """        
        return self._tigergraph.gsql(self, query, bindings, dry_run)

    def hypergraph(
        self,
        raw_events, entity_types: Optional[List[str]] = None, opts: dict = {},
        drop_na: bool = True, drop_edge_attrs: bool = False, verbose: bool = True, direct: bool = False,
        engine: str = 'pandas', npartitions: Optional[int] = None, chunksize: Optional[int] = None

    ):
        """Transform a dataframe into a hypergraph.

        :param raw_events: Dataframe to transform (pandas or cudf). 
        :type raw_events: pandas.DataFrame
        :param Optional[list] entity_types: Columns (strings) to turn into nodes, None signifies all
        :param dict opts: See below
        :param bool drop_edge_attrs: Whether to include each row's attributes on its edges, defaults to False (include)
        :param bool verbose: Whether to print size information
        :param bool direct: Omit hypernode and instead strongly connect nodes in an event
        :param bool engine: String (pandas, cudf, ...) for engine to use
        :param Optional[int] npartitions: For distributed engines, how many coarse-grained pieces to split events into
        :param Optional[int] chunksize: For distributed engines, split events after chunksize rows

        Create a graph out of the dataframe, and return the graph components as dataframes, 
        and the renderable result Plotter. Hypergraphs reveal relationships between rows and between column values.
        This transform is useful for lists of events, samples, relationships, and other structured high-dimensional data.

        Specify local compute engine by passing `engine='pandas'`, 'cudf', 'dask', 'dask_cudf' (default: 'pandas').
        If events are not in that engine's format, they will be converted into it.

        The transform creates a node for every unique value in the entity_types columns (default: all columns). 
        If direct=False (default), every row is also turned into a node. 
        Edges are added to connect every table cell to its originating row's node, or if direct=True, to the other nodes from the same row.
        Nodes are given the attribute 'type' corresponding to the originating column name, or in the case of a row, 'EventID'.
        Options further control the transform, such column category definitions for controlling whether values
        reocurring in different columns should be treated as one node,
        or whether to only draw edges between certain column type pairs. 

        Consider a list of events. Each row represents a distinct event, and each column some metadata about an event. 
        If multiple events have common metadata, they will be transitively connected through those metadata values. 
        The layout algorithm will try to cluster the events together. 
        Conversely, if an event has unique metadata, the unique metadata will turn into nodes that only have connections to the event node, and the clustering algorithm will cause them to form a ring around the event node.

        Best practice is to set EVENTID to a row's unique ID,
        SKIP to all non-categorical columns (or entity_types to all categorical columns),
        and CATEGORY to group columns with the same kinds of values.

        To prevent creating nodes for null values, set drop_na=True.
        Some dataframe engines may have undesirable null handling,
        and recommend replacing None values with np.nan .

        The optional ``opts={...}`` configuration options are:

        * 'EVENTID': Column name to inspect for a row ID. By default, uses the row index.
        * 'CATEGORIES': Dictionary mapping a category name to inhabiting columns. E.g., {'IP': ['srcAddress', 'dstAddress']}.  If the same IP appears in both columns, this makes the transform generate one node for it, instead of one for each column.
        * 'DELIM': When creating node IDs, defines the separator used between the column name and node value
        * 'SKIP': List of column names to not turn into nodes. For example, dates and numbers are often skipped.
        * 'EDGES': For direct=True, instead of making all edges, pick column pairs. E.g., {'a': ['b', 'd'], 'd': ['d']} creates edges between columns a->b and a->d, and self-edges d->d.


        :returns: {'entities': DF, 'events': DF, 'edges': DF, 'nodes': DF, 'graph': Plotter}
        :rtype: dict

        **Example: Connect user<-row->boss**

            ::

                import graphistry
                users_df = pd.DataFrame({'user': ['a','b','x'], 'boss': ['x', 'x', 'y']})
                h = graphistry.hypergraph(users_df)
                g = h['graph'].plot()

        **Example: Connect user->boss**

            ::

                import graphistry
                users_df = pd.DataFrame({'user': ['a','b','x'], 'boss': ['x', 'x', 'y']})
                h = graphistry.hypergraph(users_df, direct=True)
                g = h['graph'].plot()

        **Example: Connect user<->boss**

            ::

                import graphistry
                users_df = pd.DataFrame({'user': ['a','b','x'], 'boss': ['x', 'x', 'y']})
                h = graphistry.hypergraph(users_df, direct=True, opts={'EDGES': {'user': ['boss'], 'boss': ['user']}})
                g = h['graph'].plot()

        **Example: Only consider some columns for nodes**

            ::

                import graphistry
                users_df = pd.DataFrame({'user': ['a','b','x'], 'boss': ['x', 'x', 'y']})
                h = graphistry.hypergraph(users_df, entity_types=['boss'])
                g = h['graph'].plot()

        **Example: Collapse matching user::<id> and boss::<id> nodes into one person::<id> node**

            ::

                import graphistry
                users_df = pd.DataFrame({'user': ['a','b','x'], 'boss': ['x', 'x', 'y']})
                h = graphistry.hypergraph(users_df, opts={'CATEGORIES': {'person': ['user', 'boss']}})
                g = h['graph'].plot()

        **Example: Use cudf engine instead of pandas**

            ::

                import cudf, graphistry
                users_gdf = cudf.DataFrame({'user': ['a','b','x'], 'boss': ['x', 'x', 'y']})
                h = graphistry.hypergraph(users_gdf, engine='cudf')
                g = h['graph'].plot()

        """
        from . import hyper
        return hyper.Hypergraph().hypergraph(
            self, raw_events, entity_types, opts, drop_na, drop_edge_attrs, verbose, direct,
            engine=engine, npartitions=npartitions, chunksize=chunksize)


    def layout_settings(
        self,

        play: Optional[int] = None,

        locked_x: Optional[bool] = None,
        locked_y: Optional[bool] = None,
        locked_r: Optional[bool] = None,

        left: Optional[float] = None,
        top: Optional[float] = None,
        right: Optional[float] = None,
        bottom: Optional[float] = None,

        lin_log: Optional[bool] = None,
        strong_gravity: Optional[bool] = None,
        dissuade_hubs: Optional[bool] = None,

        edge_influence: Optional[float] = None,
        precision_vs_speed: Optional[float] = None,
        gravity: Optional[float] = None,
        scaling_ratio: Optional[float] = None
    ):
        """Set layout options. Additive over previous settings.

        Corresponds to options at https://hub.graphistry.com/docs/api/1/rest/url/#urloptions

        **Example: Animated radial layout**

            ::

                import graphistry, pandas as pd
                edges = pd.DataFrame({'s': ['a','b','c','d'], 'boss': ['c','c','e','e']})
                nodes = pd.DataFrame({
                    'n': ['a', 'b', 'c', 'd', 'e'],
                    'y': [1,   1,   2,   3,   4],
                    'x': [1,   1,   0,   0,   0],
                })
                g = (graphistry
                    .edges(edges, 's', 'd')
                    .nodes(nodes, 'n')
                    .layout_settings(locked_r=True, play=2000)
                g.plot()
        """

        settings : dict = {
            **({} if play is None else {'play': play}),
            **({} if locked_x is None else {'lockedX': locked_x}),
            **({} if locked_y is None else {'lockedY': locked_y}),
            **({} if locked_r is None else {'lockedR': locked_r}),

            **({} if left is None else {'left': left}),
            **({} if top is None else {'top': top}),
            **({} if right is None else {'right': right}),
            **({} if bottom is None else {'bottom': bottom}),

            **({} if lin_log is None else {'linLog': lin_log}),
            **({} if strong_gravity is None else {'strongGravity': strong_gravity}),
            **({} if dissuade_hubs is None else {'dissuadeHubs': dissuade_hubs}),

            **({} if edge_influence is None else {'edgeInfluence': edge_influence}),
            **({} if precision_vs_speed is None else {'precisionVsSpeed': precision_vs_speed}),
            **({} if gravity is None else {'gravity': gravity}),
            **({} if scaling_ratio is None else {'scalingRatio': scaling_ratio}),
        }

        if len(settings.keys()) > 0:
            return self.settings(url_params={**self._url_params, **settings})
        else:
            return self<|MERGE_RESOLUTION|>--- conflicted
+++ resolved
@@ -3,11 +3,9 @@
 import copy, hashlib, numpy as np, pandas as pd, pyarrow as pa, sys, uuid
 from weakref import WeakValueDictionary
 
-<<<<<<< HEAD
-=======
+
 from .constants import SRC, DST, NODE
 from .plugins.igraph import to_igraph as to_igraph_base, from_igraph as from_igraph_base
->>>>>>> 09de273a
 from .util import (
     error, hash_pdf, in_ipython, in_databricks, make_iframe, random_string, warn,
     cache_coercion, cache_coercion_helper, WeakValueWrapper
@@ -140,24 +138,14 @@
         self._node_embedding = None
         self._node_encoder = None
         self._node_features = None
-<<<<<<< HEAD
         self._node_ordinal_pipeline = None
-=======
-        self._node_imputer = None
-        self._node_scaler = None
->>>>>>> 09de273a
         self._node_target = None
         self._node_target_encoder = None
 
         self._edge_embedding = None
         self._edge_encoders = None
         self._edge_features = None
-<<<<<<< HEAD
         self._edge_ordinal_pipeline = None
-=======
-        self._edge_imputer = None
-        self._edge_scaler = None
->>>>>>> 09de273a
         self._edge_target = None
         self._edge_target_encoder = None
 
