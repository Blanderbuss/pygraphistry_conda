# Changelog

All notable changes to the PyGraphistry are documented in this file. The PyGraphistry client and other Graphistry components are tracked in the main [Graphistry major release history documentation](https://graphistry.zendesk.com/hc/en-us/articles/360033184174-Enterprise-Release-List-Downloads).

The changelog format is based on [Keep a Changelog](https://keepachangelog.com/en/1.0.0/).
This project adheres to [Semantic Versioning](https://semver.org/spec/v2.0.0.html) and all PyGraphistry-specific breaking changes are explictly noted here.

## [Development]

<<<<<<< HEAD
### Added

* Use buildkit with pip install caching for test dockerfiles
* Graph AI branch: Autoencoding
* Graph AI branch: UMAP
* Graph AI branch: GNNs
* `g.reset_caches()` to clear upload and compute caches (last 100)
=======
## [0.25.1 - 2022-05-08]

### Fixed

* `g.from_igraph(ig)` will use IDs (ex: strings) for src/dst values instead of igraph indexes

## [0.25.0 - 2022-05-01]

Major version bump due to breaking igraph change

### Added

* igraph handlers: `graphistry.from_igraph`, `g.from_igraph`, `g.to_igraph`
* docs: README.md examples of using new igraph methods

### Changed

* Deprecation warnings in old igraph methods: `g.graph(ig)`, `igraph2pandas`, `pandas2igraph`
* Internal igraph handlers upgraded to use new igraph methods 

### Breaking

* `network2igraph` and `igraph2pandas` renamed output node ID column to `_n_implicit` (`constants.NODE`)

## [0.24.1 - 2022-04-29]

### Fixed

* Expose symbols for `.chain()` predicates as top-level: previous `ast` export was incorrect

## [0.24.0 - 2022-04-29]

Major version bump due to large dependency increases for kitchen-sink installs and overall sizeable new feature

### Added

* Use buildkit with pip install caching for test dockerfiles
* Graph AI branch: Autoencoding via dirty_cat and sentence_transformers (`g.featurize()`)
* Graph AI branch: UMAP via umap_learn (`g.umap()`)
* Graph AI branch: GNNs via DGL (`g.build_dgl_graph()`)
* `g.reset_caches()` to clear upload and compute caches (last 100)
* Central `setup_logger()`
* Official Python 3.10 support

### Changed

* Logging: Refactor to `setup_logger(__name__)`

### Fixed

* hypergraph: use default logger instead of DEBUG
>>>>>>> 09de273a

## [0.23.3 - 2022-04-23]

### Added

* `g.collapse(node='root_id', column='some_col', attribute='some_val')

## [0.23.2 - 2022-04-11]

### Fixed

* Avoid runtime import exn when on GPU-less systems with cudf/dask_cudf installed

## [0.23.1 - 2022-04-08]

### Added

* Docs: `readme.md` digest of compute methods

### Fixed

* Docs: `get_degree()` -> `get_degrees()` (https://github.com/graphistry/pygraphistry/issues/330)
* Upload memoization handles column renames (https://github.com/graphistry/pygraphistry/issues/326)

## [0.23.0 - 2022-04-08]

### Breaking

* `g.edges()` now takes an optional 4th named parameter `edge` ID

Code that looks like `g.edges(some_fn, None, None, some_arg)` should now be like `g.edges(some_fn, None, None, None, some_arg)`

* Similar new optional `edge` ID parameter in `g.bind()`

### Changed

* `g.hop()` now takes optional `return_as_wave_front=False`, primarily for internal use by `chain()`

### Added

* `g.chain([...])` with `graphistry.ast.{n, e_forward, e_reverse, e_undirected}`

## [0.22.0 - 2022-04-06]

### Added

* Node dictionary-based filtering: `g.filter_nodes_by_dict({"some": "value", "another": 2})`
* Edge dictionary-based filtering: `g.filter_edges_by_dict({"some": "value", "another": 2})`
* Hops support edge filtering: `g.hop(hops=2, edge_match={"type": "transaction"})`
* Hops support pre-node filtering: `g.hop(hops=2, source_node_match={"type": "account"})`
* Hops support post-node filtering: `g.hop(hops=2, destination_node_match={"type": "wallet"})`
* Hops defaults to full graph if no initial nodes specified: `g.hop(hops=2, edge_match={"type": "transaction"})`

## [0.21.4 - 2022-03-30]

### Added

* Horizontal and radial axis using `.encode_axis(rows=[...])`

### Fixed

* Docs: Work around https://github.com/sphinx-doc/sphinx/issues/10291

## [0.21.0 - 2022-03-13]

### Added

* Better implementation of `.tree_layout(...)` using Sugiyama; good for small/medium DAGs
* Layout rotation method `.rotate(degree)`
* Compute method `.hops(nodes, hops, to_fixed_point, direction)`

### Changed

* Infra: `test-cpu-local-minimum.sh` accepts params

## [0.20.6 - 2022-03-12]

### Fixed

* Docs: Point color encodings

## [0.20.5 - 2021-12-06]

### Changed

* Unpin Networkx

### Fixed

* Docs: Removed deprecated `api=1`, `api=2` registration calls (#280 by @pradkrish)
* Docs: Fixed bug in honeypot nb (#279 by @pradkrish)
* Tests: Networkx test version sniffing

## [0.20.3 - 2021-11-21]

### Added

* Databricks notebook connector ([PR](https://github.com/graphistry/pygraphistry/pull/277))
* Databricks notebook + dashboard example ([PR](https://github.com/graphistry/pygraphistry/pull/277), [ipynb](https://github.com/graphistry/pygraphistry/blob/ad31a227136430bcd578feac1c18e90920ab4f00/demos/demos_databases_apis/databricks_pyspark/graphistry-notebook-dashboard.ipynb))

## [0.20.2 - 2021-10-18]

### Added

* Docs: [umap_learn tutorial notebook](https://github.com/graphistry/pygraphistry/blob/master/demos/demos_databases_apis/umap_learn/umap_learn.ipynb)

## [0.20.1 - 2021-08-24]

### Added

* Docs: Sharing control [demos/more_examples/graphistry_features/sharing_tutorial.ipynb](https://github.com/graphistry/pygraphistry/blob/master/demos/more_examples/graphistry_features/sharing_tutorial.ipynb)

## [0.20.0 - 2021-08-24]

### Added
* Feature: global `graphistry.privacy()` and compositional `Plotter.privacy()`
* Docs: How to use `privacy()`

### Changed

* Docs: Start removing deprecated 1.0 API docs

## [0.19.6 - 2021-08-15]

### Fixed

* Fix: NetworkX 2.5+ support - accept minor version tags

## [0.19.5 - 2021-08-15]

### Fixed

* Fix: igraph `.plot()` arrow coercion syntax error (https://github.com/graphistry/pygraphistry/issues/257)
* Fix: Lint duplicate import warning

### Changed

* CI: Treat lint warnings as CI failures


## [0.19.4 - 2021-07-22]

### Added
* Infra: Add CI stage that installs and tests with minimal core deps (https://github.com/graphistry/pygraphistry/issues/254)

### Fixed
* Fix: Core tests pass with minimal install dependencies (https://github.com/graphistry/pygraphistry/issues/253, https://github.com/graphistry/pygraphistry/issues/254)

## [0.19.3 - 2021-07-16]

### Added
* Feature: Compute methods `materialize_nodes`, `get_degrees`, `drop_nodes`, `get_topological_levels`
* Feature: Layout methods `tree_layout`, `layout_settings`
* Docs: New compute and layout methods

## [0.19.2 - 2021-07-14]

### Added
* Feature: `g.fetch_edges()` for neptune/gremlin edge attributes

### Fixed
* Fix: `g.fetch_nodes()` for neptune/gremlin node attrbutes

## [0.19.1 - 2021-07-09]

### Added
* Docs: [demos/demos_databases_apis/neptune/neptune_tutorial.ipynb](https://github.com/graphistry/pygraphistry/blob/master/demos/demos_databases_apis/neptune/neptune_tutorial.ipynb)

### Changed
* Docs: Updated [demos/for_analysis.ipynb](https://github.com/graphistry/pygraphistry/blob/master/demos/for_analysis.ipynb) to `api=3`

### Fixed
* Fix: Gremlin (Neptune) connector deduplicates nodes/edges

## [0.19.0 - 2021-07-09]

### Added
* Feature: Gremlin connector (GraphSONSerializersV2d0)
* Feature: Cosmos connector
* Feature: Neptune connector
* Feature: Chained composition operators:
  * `g.pipe((lambda g, a1, ...: g2), a1, ...)`
  * `g.edges((lambda g, a1, ...: df), None, None, a1, ...)`
  * `g.nodes((lambda g, a1, ...: df), None, a1, ...)`
* Feature: plotter::infer_labels: Guess node label names when not set, instead of defaulting to node_id. Runs during plots.
* Infra: Jupyter notebook: `cd docker && docker-compose build jupyter && docker-compose up jupyter`
* Docs: Neptune, Cosmos, chained composition

### Changed
* Refactor: Split out PlotterBase, interface Plottable

### Fixed
* Fix: Plotter has `hypergraph()`

## [0.18.2 - 2021-04-29]

### Added
* Docs: security.md

### Fixed

* Hypergraphs - detect and handle mismatching types across partitions

### Changed

* Infra: Speedup testing containers via incrementalization and docker settings
* Infra: Update testing container base builds

## [0.18.1 - 2021-03-26]

### Added

* Feature: Hypergraphs in dask, dask_cudf modes. Mixed nan support. (https://github.com/graphistry/pygraphistry/pull/225)
* Feature: Dask/dask_cuda frames can be passed in, which will be .computed(), memoized, and converted to arrow (https://github.com/graphistry/pygraphistry/pull/225)
* Infra: Test env var controls - WITH_LINT=1, WITH_TYPECHECK=1, WITH_BUILD=1 (https://github.com/graphistry/pygraphistry/pull/225)
* Docs: Inline hypergraph examples  (https://github.com/graphistry/pygraphistry/pull/225)

### Changed
* CI: Disable seccomp during test (docker perf) (https://github.com/graphistry/pygraphistry/pull/225)

## [0.18.0 - 2021-03-21]

### Added

* Feature: cudf mode for hypergraph (https://github.com/graphistry/pygraphistry/pull/224)
* Feature: pandas mode for hypergraph uses all-vectorized operations (https://github.com/graphistry/pygraphistry/pull/224)
* Infra: Engine class for picking dataframe engine - pandas/cudf/dask/dask_cudf (https://github.com/graphistry/pygraphistry/pull/224)
* CI: mypy type checking (https://github.com/graphistry/pygraphistry/pull/222)
* CI: GPU test harness (https://github.com/graphistry/pygraphistry/pull/223)

### Changed

* Hypergraph: Uses new pandas/cudf implementations (https://github.com/graphistry/pygraphistry/pull/224)

### Added

* Infra: Issue templates for bugs and feature requests

## [0.17.0 - 2021-02-08]

### Added

* Docs: Overhaul Sphinx docs - Update, clean all warnings, add to CI, reject commits that fail
* Docs: Setup.py (pypi) now includes full README.md
* Docs: Added ARCHITECTURE, CONTRIBUTE, and expanded DEVELOP
* Garden: DRY for CI + local dev via shared bin/ scripts
* Docker: Downgrade local dev 3.7 -> 3.6 to more quickly catch minimum version errors
* CI: Now tests building docs (fail on warnings), pypi wheels distro, and neo4j connector

### Breaking

* Changes in setup.py extras_require: 'all' installs more

## [0.16.3 - 2021-02-08]

### Added

* Docs: ARCHITECTURE.md and CONTRIBUTE.md

### Changed
* Quieted memoization fail warning
* CI: Removed TravisCI in favor of GHA
* CD: GHA now handles PyPI publish on tag push
* Docs: Readme install clarifies Python 3.6+
* Docs: Update DEVELOP.md dev flow

## [0.16.2 - 2021-02-08]

### Added

* Friendlier error message for calling .cypher(...) without setting BOLT auth/driver (https://github.com/graphistry/pygraphistry/issues/204) 
* CI: Run containerized neo4j connector tests
* Infrastructure: Set Python 3.9 support metadata

### Fixed

* Memoization: When memoize hashes throw exceptions, emit warning and fallback to unmemoized (b7a25c74e)

## [0.16.1] - 2021-02-07

### Added

* Friendlier error message for api=1, 2 server non-json responses (https://github.com/graphistry/pygraphistry/pull/187)
* CI: Moved to GitHub Actions for CI + optional manual publish
* CI: Added Python 3.9 to test matrix
* Infrastructure: Upgraded Versioneer to 0.19
* Infrastructure: Fewer warnings and enforce flake8 CI checks

### Breaking

* None known; many small changes to fix warnings so version bump out of caution

## [0.15.0] - 2021-01-11

### Added
* File API: Enable via `.plot(as_files=True)`. By default, auto-skips file re-uploads (disable via `.plot(memoize=False)`) for tables with same hash as those already uploaded in the same session. Use with `.register(api=3)` clients on Graphistry `2.34`+ servers. More details at  (https://github.com/graphistry/pygraphistry/pull/195) .
* Dev: More docs and logging as part of https://github.com/graphistry/pygraphistry/pull/195
* Auth service account docs in README.md (12.2.2020)

## [0.14.1] - 2020-11-16

### Added
* Examples for icons, badges, and new node/edge bindings
* graph-app-kit links
* Slack link

### Fixed
* Python test matrix: Removed 3.9
* Propagate misformatted etl1/2 server errors 

## [0.14.0] - 2020-10-12

### Breaking
* Warnings: Standardizing on Python's warnings.warn

### Fixed
* Neo4j: Improve handling of empty query results (https://github.com/graphistry/pygraphistry/issues/178)

### Added
* Icons: Add new as_text, blend_mode, border, and style options (Graphistry 2.32+)
* Badges: Add new badge encodings (Graphistry 2.32.+)
* Python 3.8, 3.9 in test matrix
* New binding shortcuts `g.nodes(df, col)` and `g.nodes(df, src_col, dst_col)`

### Changed
* Python 2.7: Removed __future__ (Python 2.7 has already been EOL so not breaking)
* Redid ipython detection
* Imports: Refactoring for more expected style
* Testing: Fixed most warnings in preperation for treating them as errors
* Testing: Integration tests against self-contained neo4j instance

## [0.13.0] - 2020-09-17

### Added

- Chainable methods `.addStyle()` and `.style()` in `api=3` for controlling foreground, background, logo, and page metadata. Requires Graphistry 2.31.10+ [08eddb8](https://github.com/graphistry/pygraphistry/pull/175/commits/08eddb8fe3ce8ebe66ad2773fc8ee57dfad2dc58)
- Chainable methods `.encode_[point|edge]_[color|icon|size]()` for more powerful *complex* encodings, and underlying generic handler `__encode()`. Requires Graphistry 2.31.10+ [f370ca8](https://github.com/graphistry/pygraphistry/pull/175/commits/f370ca82931e8fb61e40d62ba397b95e0d474f7f)
- More usage examples in README.md

### Changed

- Split `ArrowLoader::*encoding*`methods to `*binding*` vs. `*encoding*` ones to more precisely reflect the protocol. Not considered breaking as an internal method.

## [0.12.0] - 2020-09-08

### Added

- Neo4j 4 temporal and spatial type support - [#172](https://github.com/graphistry/pygraphistry/pull/172)
- CHANGELOG.md

### Changed
- Removed deprecated docker test harness in favor of `docker/` - [#172](https://github.com/graphistry/pygraphistry/pull/172)<|MERGE_RESOLUTION|>--- conflicted
+++ resolved
@@ -7,15 +7,7 @@
 
 ## [Development]
 
-<<<<<<< HEAD
-### Added
-
-* Use buildkit with pip install caching for test dockerfiles
-* Graph AI branch: Autoencoding
-* Graph AI branch: UMAP
-* Graph AI branch: GNNs
-* `g.reset_caches()` to clear upload and compute caches (last 100)
-=======
+
 ## [0.25.1 - 2022-05-08]
 
 ### Fixed
@@ -67,7 +59,6 @@
 ### Fixed
 
 * hypergraph: use default logger instead of DEBUG
->>>>>>> 09de273a
 
 ## [0.23.3 - 2022-04-23]
 
