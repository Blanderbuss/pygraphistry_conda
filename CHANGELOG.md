# Changelog

All notable changes to the PyGraphistry are documented in this file. The PyGraphistry client and other Graphistry components are tracked in the main [Graphistry major release history documentation](https://graphistry.zendesk.com/hc/en-us/articles/360033184174-Enterprise-Release-List-Downloads).

The changelog format is based on [Keep a Changelog](https://keepachangelog.com/en/1.0.0/).
This project adheres to [Semantic Versioning](https://semver.org/spec/v2.0.0.html) and all PyGraphistry-specific breaking changes are explictly noted here.

## [Development]

<<<<<<< HEAD
## [ 2022-04-05]

### Changed

* Use buildkit with pip install caching for test dockerfiles
=======
* Graph AI branch: Autoencoding
* Graph AI branch: UMAP
* Graph AI branch: GNNs

## [0.23.1 - 2022-04-08]

### Added

* Docs: `readme.md` digest of compute methods

### Fixed

* Docs: `get_degree()` -> `get_degrees()` (https://github.com/graphistry/pygraphistry/issues/330)
* Upload memoization handles column renames (https://github.com/graphistry/pygraphistry/issues/326)

## [0.23.0 - 2022-04-08]

### Breaking

* `g.edges()` now takes an optional 4th named parameter `edge` ID

Code that looks like `g.edges(some_fn, None, None, some_arg)` should now be like `g.edges(some_fn, None, None, None, some_arg)`

* Similar new optional `edge` ID parameter in `g.bind()`

### Changed

* `g.hop()` now takes optional `return_as_wave_front=False`, primarily for internal use by `chain()`

### Added

* `g.chain([...])` with `graphistry.ast.{n, e_forward, e_reverse, e_undirected}`

## [0.22.0 - 2022-04-06]

### Added

* Node dictionary-based filtering: `g.filter_nodes_by_dict({"some": "value", "another": 2})`
* Edge dictionary-based filtering: `g.filter_edges_by_dict({"some": "value", "another": 2})`
* Hops support edge filtering: `g.hop(hops=2, edge_match={"type": "transaction"})`
* Hops support pre-node filtering: `g.hop(hops=2, source_node_match={"type": "account"})`
* Hops support post-node filtering: `g.hop(hops=2, destination_node_match={"type": "wallet"})`
* Hops defaults to full graph if no initial nodes specified: `g.hop(hops=2, edge_match={"type": "transaction"})`

## [0.21.4 - 2022-03-30]

### Added

* Horizontal and radial axis using `.encode_axis(rows=[...])`

### Fixed

* Docs: Work around https://github.com/sphinx-doc/sphinx/issues/10291

## [0.21.0 - 2022-03-13]

### Added

* Better implementation of `.tree_layout(...)` using Sugiyama; good for small/medium DAGs
* Layout rotation method `.rotate(degree)`
* Compute method `.hops(nodes, hops, to_fixed_point, direction)`

### Changed

* Infra: `test-cpu-local-minimum.sh` accepts params

## [0.20.6 - 2022-03-12]

### Fixed

* Docs: Point color encodings
>>>>>>> 4e71239e

## [0.20.5 - 2021-12-06]

### Changed

* Unpin Networkx

### Fixed

* Docs: Removed deprecated `api=1`, `api=2` registration calls (#280 by @pradkrish)
* Docs: Fixed bug in honeypot nb (#279 by @pradkrish)
* Tests: Networkx test version sniffing

## [0.20.3 - 2021-11-21]

### Added

* Databricks notebook connector ([PR](https://github.com/graphistry/pygraphistry/pull/277))
* Databricks notebook + dashboard example ([PR](https://github.com/graphistry/pygraphistry/pull/277), [ipynb](https://github.com/graphistry/pygraphistry/blob/ad31a227136430bcd578feac1c18e90920ab4f00/demos/demos_databases_apis/databricks_pyspark/graphistry-notebook-dashboard.ipynb))

## [0.20.2 - 2021-10-18]

### Added

* Docs: [umap_learn tutorial notebook](https://github.com/graphistry/pygraphistry/blob/master/demos/demos_databases_apis/umap_learn/umap_learn.ipynb)

## [0.20.1 - 2021-08-24]

### Added

* Docs: Sharing control [demos/more_examples/graphistry_features/sharing_tutorial.ipynb](https://github.com/graphistry/pygraphistry/blob/master/demos/more_examples/graphistry_features/sharing_tutorial.ipynb)

## [0.20.0 - 2021-08-24]

### Added
* Feature: global `graphistry.privacy()` and compositional `Plotter.privacy()`
* Docs: How to use `privacy()`

### Changed

* Docs: Start removing deprecated 1.0 API docs

## [0.19.6 - 2021-08-15]

### Fixed

* Fix: NetworkX 2.5+ support - accept minor version tags

## [0.19.5 - 2021-08-15]

### Fixed

* Fix: igraph `.plot()` arrow coercion syntax error (https://github.com/graphistry/pygraphistry/issues/257)
* Fix: Lint duplicate import warning

### Changed

* CI: Treat lint warnings as CI failures


## [0.19.4 - 2021-07-22]

### Added
* Infra: Add CI stage that installs and tests with minimal core deps (https://github.com/graphistry/pygraphistry/issues/254)

### Fixed
* Fix: Core tests pass with minimal install dependencies (https://github.com/graphistry/pygraphistry/issues/253, https://github.com/graphistry/pygraphistry/issues/254)

## [0.19.3 - 2021-07-16]

### Added
* Feature: Compute methods `materialize_nodes`, `get_degrees`, `drop_nodes`, `get_topological_levels`
* Feature: Layout methods `tree_layout`, `layout_settings`
* Docs: New compute and layout methods

## [0.19.2 - 2021-07-14]

### Added
* Feature: `g.fetch_edges()` for neptune/gremlin edge attributes

### Fixed
* Fix: `g.fetch_nodes()` for neptune/gremlin node attrbutes

## [0.19.1 - 2021-07-09]

### Added
* Docs: [demos/demos_databases_apis/neptune/neptune_tutorial.ipynb](https://github.com/graphistry/pygraphistry/blob/master/demos/demos_databases_apis/neptune/neptune_tutorial.ipynb)

### Changed
* Docs: Updated [demos/for_analysis.ipynb](https://github.com/graphistry/pygraphistry/blob/master/demos/for_analysis.ipynb) to `api=3`

### Fixed
* Fix: Gremlin (Neptune) connector deduplicates nodes/edges

## [0.19.0 - 2021-07-09]

### Added
* Feature: Gremlin connector (GraphSONSerializersV2d0)
* Feature: Cosmos connector
* Feature: Neptune connector
* Feature: Chained composition operators:
  * `g.pipe((lambda g, a1, ...: g2), a1, ...)`
  * `g.edges((lambda g, a1, ...: df), None, None, a1, ...)`
  * `g.nodes((lambda g, a1, ...: df), None, a1, ...)`
* Feature: plotter::infer_labels: Guess node label names when not set, instead of defaulting to node_id. Runs during plots.
* Infra: Jupyter notebook: `cd docker && docker-compose build jupyter && docker-compose up jupyter`
* Docs: Neptune, Cosmos, chained composition

### Changed
* Refactor: Split out PlotterBase, interface Plottable

### Fixed
* Fix: Plotter has `hypergraph()`

## [0.18.2 - 2021-04-29]

### Added
* Docs: security.md

### Fixed

* Hypergraphs - detect and handle mismatching types across partitions

### Changed

* Infra: Speedup testing containers via incrementalization and docker settings
* Infra: Update testing container base builds

## [0.18.1 - 2021-03-26]

### Added

* Feature: Hypergraphs in dask, dask_cudf modes. Mixed nan support. (https://github.com/graphistry/pygraphistry/pull/225)
* Feature: Dask/dask_cuda frames can be passed in, which will be .computed(), memoized, and converted to arrow (https://github.com/graphistry/pygraphistry/pull/225)
* Infra: Test env var controls - WITH_LINT=1, WITH_TYPECHECK=1, WITH_BUILD=1 (https://github.com/graphistry/pygraphistry/pull/225)
* Docs: Inline hypergraph examples  (https://github.com/graphistry/pygraphistry/pull/225)

### Changed
* CI: Disable seccomp during test (docker perf) (https://github.com/graphistry/pygraphistry/pull/225)

## [0.18.0 - 2021-03-21]

### Added

* Feature: cudf mode for hypergraph (https://github.com/graphistry/pygraphistry/pull/224)
* Feature: pandas mode for hypergraph uses all-vectorized operations (https://github.com/graphistry/pygraphistry/pull/224)
* Infra: Engine class for picking dataframe engine - pandas/cudf/dask/dask_cudf (https://github.com/graphistry/pygraphistry/pull/224)
* CI: mypy type checking (https://github.com/graphistry/pygraphistry/pull/222)
* CI: GPU test harness (https://github.com/graphistry/pygraphistry/pull/223)

### Changed

* Hypergraph: Uses new pandas/cudf implementations (https://github.com/graphistry/pygraphistry/pull/224)

### Added

* Infra: Issue templates for bugs and feature requests

## [0.17.0 - 2021-02-08]

### Added

* Docs: Overhaul Sphinx docs - Update, clean all warnings, add to CI, reject commits that fail
* Docs: Setup.py (pypi) now includes full README.md
* Docs: Added ARCHITECTURE, CONTRIBUTE, and expanded DEVELOP
* Garden: DRY for CI + local dev via shared bin/ scripts
* Docker: Downgrade local dev 3.7 -> 3.6 to more quickly catch minimum version errors
* CI: Now tests building docs (fail on warnings), pypi wheels distro, and neo4j connector

### Breaking

* Changes in setup.py extras_require: 'all' installs more

## [0.16.3 - 2021-02-08]

### Added

* Docs: ARCHITECTURE.md and CONTRIBUTE.md

### Changed
* Quieted memoization fail warning
* CI: Removed TravisCI in favor of GHA
* CD: GHA now handles PyPI publish on tag push
* Docs: Readme install clarifies Python 3.6+
* Docs: Update DEVELOP.md dev flow

## [0.16.2 - 2021-02-08]

### Added

* Friendlier error message for calling .cypher(...) without setting BOLT auth/driver (https://github.com/graphistry/pygraphistry/issues/204) 
* CI: Run containerized neo4j connector tests
* Infrastructure: Set Python 3.9 support metadata

### Fixed

* Memoization: When memoize hashes throw exceptions, emit warning and fallback to unmemoized (b7a25c74e)

## [0.16.1] - 2021-02-07

### Added

* Friendlier error message for api=1, 2 server non-json responses (https://github.com/graphistry/pygraphistry/pull/187)
* CI: Moved to GitHub Actions for CI + optional manual publish
* CI: Added Python 3.9 to test matrix
* Infrastructure: Upgraded Versioneer to 0.19
* Infrastructure: Fewer warnings and enforce flake8 CI checks

### Breaking

* None known; many small changes to fix warnings so version bump out of caution

## [0.15.0] - 2021-01-11

### Added
* File API: Enable via `.plot(as_files=True)`. By default, auto-skips file re-uploads (disable via `.plot(memoize=False)`) for tables with same hash as those already uploaded in the same session. Use with `.register(api=3)` clients on Graphistry `2.34`+ servers. More details at  (https://github.com/graphistry/pygraphistry/pull/195) .
* Dev: More docs and logging as part of https://github.com/graphistry/pygraphistry/pull/195
* Auth service account docs in README.md (12.2.2020)

## [0.14.1] - 2020-11-16

### Added
* Examples for icons, badges, and new node/edge bindings
* graph-app-kit links
* Slack link

### Fixed
* Python test matrix: Removed 3.9
* Propagate misformatted etl1/2 server errors 

## [0.14.0] - 2020-10-12

### Breaking
* Warnings: Standardizing on Python's warnings.warn

### Fixed
* Neo4j: Improve handling of empty query results (https://github.com/graphistry/pygraphistry/issues/178)

### Added
* Icons: Add new as_text, blend_mode, border, and style options (Graphistry 2.32+)
* Badges: Add new badge encodings (Graphistry 2.32.+)
* Python 3.8, 3.9 in test matrix
* New binding shortcuts `g.nodes(df, col)` and `g.nodes(df, src_col, dst_col)`

### Changed
* Python 2.7: Removed __future__ (Python 2.7 has already been EOL so not breaking)
* Redid ipython detection
* Imports: Refactoring for more expected style
* Testing: Fixed most warnings in preperation for treating them as errors
* Testing: Integration tests against self-contained neo4j instance

## [0.13.0] - 2020-09-17

### Added

- Chainable methods `.addStyle()` and `.style()` in `api=3` for controlling foreground, background, logo, and page metadata. Requires Graphistry 2.31.10+ [08eddb8](https://github.com/graphistry/pygraphistry/pull/175/commits/08eddb8fe3ce8ebe66ad2773fc8ee57dfad2dc58)
- Chainable methods `.encode_[point|edge]_[color|icon|size]()` for more powerful *complex* encodings, and underlying generic handler `__encode()`. Requires Graphistry 2.31.10+ [f370ca8](https://github.com/graphistry/pygraphistry/pull/175/commits/f370ca82931e8fb61e40d62ba397b95e0d474f7f)
- More usage examples in README.md

### Changed

- Split `ArrowLoader::*encoding*`methods to `*binding*` vs. `*encoding*` ones to more precisely reflect the protocol. Not considered breaking as an internal method.

## [0.12.0] - 2020-09-08

### Added

- Neo4j 4 temporal and spatial type support - [#172](https://github.com/graphistry/pygraphistry/pull/172)
- CHANGELOG.md

### Changed
- Removed deprecated docker test harness in favor of `docker/` - [#172](https://github.com/graphistry/pygraphistry/pull/172)<|MERGE_RESOLUTION|>--- conflicted
+++ resolved
@@ -7,13 +7,9 @@
 
 ## [Development]
 
-<<<<<<< HEAD
-## [ 2022-04-05]
-
 ### Changed
 
 * Use buildkit with pip install caching for test dockerfiles
-=======
 * Graph AI branch: Autoencoding
 * Graph AI branch: UMAP
 * Graph AI branch: GNNs
@@ -85,7 +81,6 @@
 ### Fixed
 
 * Docs: Point color encodings
->>>>>>> 4e71239e
 
 ## [0.20.5 - 2021-12-06]
 
