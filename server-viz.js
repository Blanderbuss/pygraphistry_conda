#!/usr/bin/env node
'use strict';

//Set jshint to ignore `predef:'io'` in .jshintrc so we can manually define io here
/* global -io */

var Rx          = require('rx');
var _           = require('underscore');
var Q           = require('q');
var fs          = require('fs');
var path        = require('path');
var extend      = require('node.extend');
var rConf       = require('./js/renderer.config.js');
var lConf       = require('./js/layout.config.js');
var loader      = require('./js/data-loader.js');
var driver      = require('./js/node-driver.js');
var persist     = require('./js/persist.js');
var workbook    = require('./js/workbook.js');
var labeler     = require('./js/labeler.js');
var DataframeMask = require('./js/DataframeMask.js');
var TransactionalIdentifier = require('./js/TransactionalIdentifier');
var vgwriter    = require('./js/libs/VGraphWriter.js');
var compress    = require('node-pigz');
var config      = require('config')();
var util        = require('./js/util.js');
var ExpressionCodeGenerator = require('./js/expressionCodeGenerator');

var log         = require('common/logger.js');
var logger      = log.createLogger('graph-viz:driver:viz-server');
var perf        = require('common/perfStats.js').createPerfMonitor();

/**** GLOBALS ****************************************************/


var saveAtEachStep = false;
var defaultSnapshotName = 'snapshot';


/**** END GLOBALS ****************************************************/


/** Given an Object with buffers as values, returns the sum size in megabytes of all buffers */
function sizeInMBOfVBOs(VBOs) {
    var vboSizeBytes =
        _.reduce(
            _.pluck(_.values(VBOs.buffers), 'byteLength'),
            function(acc, v) { return acc + v; }, 0);
    return (vboSizeBytes / (1024 * 1024)).toFixed(1);
}

// TODO: Dataframe doesn't currently support sorted/filtered views, so we just do
// a shitty job and manage it directly out here, which is slow + error prone.
// We need to extend dataframe to allow us to have views.
function sliceSelection(dataFrame, type, indices, start, end, sort_by, ascending, searchFilter) {

    if (searchFilter) {
        searchFilter = searchFilter.toLowerCase();
        var newIndices = [];
        _.each(indices, function (idx) {
            var row = dataFrame.getRowAt(idx, type);
            var keep = false;
            _.each(row, function (val/*, key*/) {
                if (String(val).toLowerCase().indexOf(searchFilter) > -1) {
                    keep = true;
                }
            });
            if (keep) {
                newIndices.push(idx);
            }
        });
        indices = newIndices;
    }

    var count = indices.length;

    if (sort_by === undefined) {
        return {count: count, values: dataFrame.getRows(indices.slice(start, end), type)};
    }

    // TODO: Speed this up / cache sorting. Actually, put this into dataframe itself.
    // Only using permutation out here because this should be pushed into dataframe.
    var sortCol = dataFrame.getColumnValues(sort_by, type);
    var sortToUnsortedIdx = dataFrame.getHostBuffer('forwardsEdges').edgePermutationInverseTyped;
    var taggedSortCol = _.map(indices, function (idx) {
        if (type === 'edge') {
            return [sortCol[sortToUnsortedIdx[idx]], idx];
        } else {
            return [sortCol[idx], idx];
        }

    });

    var sortedTags = taggedSortCol.sort(function (val1, val2) {
        var a = val1[0];
        var b = val2[0];
        if (typeof a === 'string' && typeof b === 'string') {
            return (ascending ? a.localeCompare(b) : b.localeCompare(a));
        } else if (isNaN(a) || a < b) {
            return ascending ? -1 : 1;
        } else if (isNaN(b) || a > b) {
            return ascending ? 1 : -1;
        } else {
            return 0;
        }
    });

    var slicedTags = sortedTags.slice(start, end);
    var slicedIndices = _.map(slicedTags, function (val) {
        return val[1];
    });

    return {count: count, values: dataFrame.getRows(slicedIndices, type)};
}

VizServer.prototype.resetState = function (dataset) {
    logger.info('RESETTING APP STATE');

    //FIXME explicitly destroy last graph if it exists?

    // ----- BUFFERS (multiplexed over clients) ----------
    //Serve most recent compressed binary buffers
    //TODO reuse across users
    this.lastCompressedVBOs = undefined;
    this.lastMetadata = undefined;
    /** @type {Object.<String,Function>} **/
    this.bufferTransferFinisher = undefined;

    this.lastRenderConfig = undefined;

    //Signal to Explicitly Send New VBOs
    this.updateVboSubject = new Rx.ReplaySubject(1);

    // ----- ANIMATION ------------------------------------
    //current animation
    this.animationStep = driver.create(dataset);
    //multicast of current animation's ticks
    this.ticksMulti = this.animationStep.ticks.publish();
    this.ticksMulti.connect();

    //most recent tick
    this.graph = new Rx.ReplaySubject(1);
    //make available to all clients
    this.ticksMulti.take(1).subscribe(this.graph, log.makeRxErrorHandler(logger, logger, 'ticksMulti failure'));

    logger.trace('RESET APP STATE.');
};

VizServer.prototype.readSelection = function (type, query, res) {
    this.graph.take(1).do(function (graph) {
        graph.simulator.selectNodes(query.sel).then(function (nodeIndices) {
            var edgeIndices = graph.simulator.connectedEdges(nodeIndices);
            return {
                'point': nodeIndices,
                'edge': edgeIndices
            };
        }).then(function (lastSelectionIndices) {
            var page = parseInt(query.page);
            var per_page = parseInt(query.per_page);
            var start = (page - 1) * per_page;
            var end = start + per_page;
            var data = sliceSelection(graph.dataframe, type, lastSelectionIndices[type], start, end,
                                        query.sort_by, query.order === 'asc', query.search);
            res.send(_.extend(data, {
                page: page
            }));
        }).fail(log.makeQErrorHandler(logger, 'read_selection qLastSelectionIndices'));

    }).subscribe(
        _.identity,
        function (err) {
            log.makeRxErrorHandler(logger, 'read_selection handler')(err);
        }
    );
};

VizServer.prototype.tickGraph = function (cb) {
    this.graph.take(1).do(function (graphContent) {
        this.updateVboSubject.onNext(graphContent);
    }.bind(this)).subscribe(
        _.identity,
        function (err) {
            cb({success: false, error: 'aggregate error'});
            log.makeRxErrorHandler(logger, 'aggregate handler')(err);
        }
    );
};

// TODO Extract a graph method and manage graph contexts by filter data operation.
VizServer.prototype.filterGraphByMaskList = function (graph, maskList, errors, viewConfig, pointLimit, cb) {
    var filters = viewConfig.filters;
    var masks = graph.dataframe.composeMasks(maskList, pointLimit);

    logger.debug('mask lengths: ', masks.numEdges(), masks.numPoints());

    // Promise
    var simulator = graph.simulator;
    try {
        graph.dataframe.applyDataframeMaskToFilterInPlace(masks, simulator)
            .then(function () {
                simulator.layoutAlgorithms
                    .map(function (alg) {
                        return alg.updateDataframeBuffers(simulator);
                    });
            }).then(function () {
                simulator.tickBuffers([
                    'curPoints', 'pointSizes', 'pointColors',
                    'edgeColors', 'logicalEdges', 'springsPos'
                ]);

                this.tickGraph(cb);
                var sets = vizSetsToPresentFromViewConfig(viewConfig, graph.dataframe);
                var response = {success: true, filters: filters, sets: sets};
                if (errors) {
                    response.errors = errors;
                }
                cb(response);
            }.bind(this)).done(_.identity, function (err) {
                log.makeQErrorHandler(logger, 'dataframe filter')(err);
                errors.push(err);
                var response = {success: false, errors: errors, filters: filters};
                cb(response);
            });
    } catch (err) {
        log.makeQErrorHandler(logger, 'dataframe filter')(err);
        errors.push(err);
        var response = {success: false, errors: errors, filters: filters};
        cb(response);
    }
};

function getNamespaceFromGraph(graph) {
    var dataframeColumnsByType = graph.dataframe.getColumnsByType();
    // TODO add special names that can be used in calculation references.
    // TODO handle multiple sources.
    var metadata = _.extend({}, dataframeColumnsByType);
    return metadata;
}

function processAggregateIndices (request, nodeIndices) {
    var graph = request.graph;
    var cb = request.cb;
    var query = request.query;

    logger.debug('Done selecting indices');
    try {
        var edgeIndices = graph.simulator.connectedEdges(nodeIndices);
        var indices = {
            point: nodeIndices,
            edge: edgeIndices
        };
        var data;

        // Initial case of getting global Stats
        // TODO: Make this match the same structure, not the current approach in StreamGL
        if (query.type) {
            data = [function () {return graph.dataframe.aggregate(graph.simulator, indices[query.type], query.attributes, query.binning, query.mode, query.type);}];
        } else {
            var types = ['point', 'edge'];
            data = _.map(types, function (type) {
                var filteredAttributes = _.filter(query.attributes, function (attr) {
                    return (attr.type === type);
                });
                var attributeNames = _.pluck(filteredAttributes, 'name');
                return function () {
                    return graph.dataframe.aggregate(graph.simulator, indices[type], attributeNames, query.binning, query.mode, type);
                };
            });
        }

        return util.chainQAll(data).spread(function () {
            var returnData = {};
            _.each(arguments, function (partialData) {
                _.extend(returnData, partialData);
            });
            logger.debug('Sending back aggregate data');
            cb({success: true, data: returnData});
        });

    } catch (err) {
        cb({success: false, error: err.message, stack: err.stack});
        log.makeRxErrorHandler(logger,'aggregate inner handler')(err);
    }
}

function presentVizSet(vizSet) {
    if (vizSet.masks === undefined) { return vizSet; }
    var maskResponseLimit = 3e3;
    var masksTooLarge = vizSet.masks.numPoints() > maskResponseLimit ||
        vizSet.masks.numEdges() > maskResponseLimit;
    var response = masksTooLarge ? _.omit(vizSet, ['masks']) : vizSet;
    // Do NOT serialize the dataframe.
    if (response.masks && response.masks.dataframe !== undefined) {
        response.masks = _.omit(response.masks, 'dataframe');
    }
    return response;
}

/**
 * @param {Object} viewConfig
 * @param {Dataframe} dataframe
 * @returns {Object[]}
 */
function vizSetsToPresentFromViewConfig (viewConfig, dataframe) {
    var sets = viewConfig.sets;
    _.each(sets, function (vizSet) {
        switch (vizSet.id) {
            case 'dataframe':
                vizSet.masks = dataframe.fullDataframeMask();
                break;
            case 'filtered':
                vizSet.masks = dataframe.lastMasks;
                break;
            case 'selection':
                // vizSet.masks = ??
                break;
        }
    });
    return _.map(sets, presentVizSet);
}

function VizServer(app, socket, cachedVBOs) {
    logger.info('Client connected', socket.id);

    this.isActive = true;
    this.defineRoutesInApp(app);
    this.socket = socket;
    this.cachedVBOs = cachedVBOs;
    /** @type {GraphistryURLParams} */
    var query = this.socket.handshake.query;
    this.viewConfig = new Rx.BehaviorSubject(workbook.blankViewTemplate);
    this.workbookDoc = new Rx.ReplaySubject(1);
    this.workbookForQuery(this.workbookDoc, query);
    this.workbookDoc.subscribe(function (workbookDoc) {
        this.viewConfig.onNext(this.getViewToLoad(workbookDoc, query));
    }.bind(this), log.makeRxErrorHandler(logger, 'Getting View from Workbook'));

    this.setupColorTexture();

    var renderConfigDeferred = Q.defer();
    this.qRenderConfig = renderConfigDeferred.promise;
    this.workbookDoc.take(1).do(function (workbookDoc) {
        this.qDataset = this.setupDataset(workbookDoc, query);
        this.qDataset.then(function (dataset) {
            var metadata = dataset.metadata;

            if (!(metadata.scene in rConf.scenes)) {
                logger.warn('WARNING Unknown scene "%s", using default', metadata.scene);
                metadata.scene = 'default';
            }

            this.resetState(dataset);
            renderConfigDeferred.resolve(rConf.scenes[metadata.scene]);
        }.bind(this)).fail(log.makeQErrorHandler(logger, 'resetting state'));
    }.bind(this)).subscribe(_.identity, log.makeRxErrorHandler(logger, 'Get render config'));

    this.socket.on('render_config', function(_, cb) {
        this.qRenderConfig.then(function (renderConfig) {
            logger.info('renderConfig', renderConfig);
            logger.trace('Sending render-config to client');
            cb({success: true, renderConfig: renderConfig});

            if (saveAtEachStep) {
                persist.saveConfig(defaultSnapshotName, renderConfig);
            }

            this.lastRenderConfig = renderConfig;
        }.bind(this)).fail(function (err) {
            cb({success: false, error: 'Render config read error'});
            log.makeQErrorHandler(logger, 'sending render_config')(err);
            cb({success: false, error: 'Render config read error'});
        });
    }.bind(this));

    this.socket.on('update_render_config', function(newValues, cb) {
        this.qRenderConfig.then(function (renderConfig) {
            logger.info('renderConfig [before]', renderConfig);
            logger.trace('Updating render-config from client values');

            extend(true, renderConfig, newValues);

            cb({success: true, renderConfig: renderConfig});

            if (saveAtEachStep) {
                persist.saveConfig(defaultSnapshotName, renderConfig);
            }

            this.lastRenderConfig = renderConfig;
        }.bind(this)).fail(function (err) {
            cb({success: false, error: 'Render config update error'});
            log.makeQErrorHandler(logger, 'updating render_config')(err);
        });
    }.bind(this));

    /**
     * @typedef {Object} SetSpecification
     * @property {String} sourceType one of selection,dataframe,filtered
     * @property {Object} sel rectangle/etc selection gesture.
     * @property {Number[]} point_ids list of point IDs.
     */

    this.socket.on('create_set', function (specification, name, cb) {
        Rx.Observable.combineLatest(this.graph, this.viewConfig, function (graph, viewConfig) {
            var qNodeSelection;
            var sourceType = specification.sourceType;
            if (sourceType === 'selection' || sourceType === undefined) {
                if (specification.sel !== undefined) {
                    var selection = specification.sel;
                    qNodeSelection = graph.simulator.selectNodes(selection);
                } else if (_.isArray(specification.point_ids)) {
                    qNodeSelection = Q(specification.point_ids);
                } else {
                    throw Error('Selection not specified for creating a Set');
                }
                qNodeSelection = qNodeSelection.then(function (pointIndexes) {
                    var edgeIndexes = graph.simulator.connectedEdges(pointIndexes);
                    return new DataframeMask(graph.dataframe, pointIndexes, edgeIndexes);
                });
            } else if (sourceType === 'dataframe') {
                qNodeSelection = Q(graph.dataframe.fullDataframeMask());
            } else if (sourceType === 'filtered') {
                qNodeSelection = Q(graph.dataframe.lastMasks);
            } else {
                throw Error('Unrecognized special type for creating a Set: ' + sourceType);
            }
            qNodeSelection.then(function (dataframeMask) {
                var newSet = {
                    id: new TransactionalIdentifier().toString(),
                    name: name,
                    masks: dataframeMask,
                    sizes: {point: dataframeMask.numPoints(), edge: dataframeMask.numEdges()}
                };
                viewConfig.sets.push(newSet);
                this.dataframe.masksForVizSets[newSet.id] = dataframeMask;
                cb({success: true, set: presentVizSet(newSet)});
            }).fail(log.makeQErrorHandler(logger, 'pin_selection_as_set'));
        }).take(1).subscribe(_.identity,
            function (err) {
                logger.error(err, 'Error creating set from selection');
                cb({success: false, error: 'Server error when saving the selection as a Set'});
            });
    }.bind(this));

    var specialSetKeys = ['dataframe', 'filtered', 'selection'];

    this.socket.on('get_sets', function (cb) {
        logger.trace('sending current sets to client');
        Rx.Observable.combineLatest(this.graph, this.viewConfig, function (graph, viewConfig) {
            var outputSets = vizSetsToPresentFromViewConfig(viewConfig, graph.dataframe);
            cb({success: true, sets: outputSets});
        }.bind(this)).take(1).subscribe(_.identity,
            function (err) {
                logger.error(err, 'Error retrieving Sets');
                cb({success: false, error: 'Server error when retrieving all Set definitions'});
            });
    }.bind(this));

    /**
     * This handles creates (set given with no id), updates (id and set given), and deletes (id with no set).
     */
    this.socket.on('update_set', function (id, updatedVizSet, cb) {
        this.viewConfig.take(1).do(function (viewConfig) {
            if (_.contains(specialSetKeys, id)) {
                throw Error('Cannot update the special Sets');
            }
             var matchingSetIndex = _.findIndex(viewConfig.sets, function (vizSet) { return vizSet.id === id; });
            if (matchingSetIndex === -1) {
                // Auto-create:
                if (updatedVizSet === undefined) {
                    updatedVizSet = {};
                }
                // Auto-create an ID:
                if (updatedVizSet.id === undefined) {
                    updatedVizSet.id = (id || new TransactionalIdentifier()).toString();
                }
                viewConfig.sets.push(updatedVizSet);
            } else {
                // Delete as un-define:
                if (updatedVizSet === undefined) {
                    viewConfig.splice(matchingSetIndex, 1);
                } else {
                    if (updatedVizSet.id === undefined) {
                        updatedVizSet.id = id;
                    }
                    // TODO: smart merge
                    viewConfig.sets[matchingSetIndex] = updatedVizSet;
                }
            }
            cb({success: true, set: presentVizSet(updatedVizSet)});
        }).subscribe(_.identity,
            function (err) {
                logger.error(err, 'Error sending update_set');
                cb({success: false, error: 'Server error when updating a Set'});
                throw err;
            });
    }.bind(this));

    this.socket.on('get_filters', function (cb) {
        logger.trace('sending current filters to client');
        this.viewConfig.take(1).do(function (viewConfig) {
            cb({success: true, filters: viewConfig.filters});
        }).subscribe(
            _.identity, log.makeRxErrorHandler(logger, 'get_filters handler'));
    }.bind(this));

    this.socket.on('update_filters', function (newValues, cb) {
        logger.trace('updating filters from client values');
        // Maybe direct assignment isn't safe, but it'll do for now.
        this.viewConfig.take(1).do(function (viewConfig) {
            if (!_.isEqual(newValues, viewConfig.filters)) {
                viewConfig.filters = newValues;
                this.viewConfig.onNext(viewConfig);
            }
            logger.info('updated filters', viewConfig.filters);

            this.graph.take(1).do(function (graph) {
                var dataframe = graph.dataframe;
                var maskList = [];
                var errors = [];
                var pointLimit = Infinity;

                _.each(viewConfig.filters, function (filter) {
                    if (filter.enabled === false) {
                        return;
                    }
                    /** @type ClientQuery */
                    var filterQuery = filter.query;
                    var masks;
                    if (filterQuery === undefined) {
                        return;
                    }
                    var ast = filterQuery.ast;
                    if (ast !== undefined &&
                        ast.type === 'Limit' &&
                        ast.value !== undefined) {
                        var generator = new ExpressionCodeGenerator('javascript');
                        pointLimit = generator.evaluateExpressionFree(ast.value);
                        return;
                    }
                    var type = filter.type || filterQuery.type;
                    var attribute = filter.attribute || filterQuery.attribute;
                    var normalization = dataframe.normalizeAttributeName(filterQuery.attribute, type);
                    if (normalization === undefined) {
                        errors.push('Unknown frame element');
                        return;
                    } else {
                        type = normalization.type;
                        attribute = normalization.attribute;
                    }
                    if (type === 'point') {
                        var pointMask = dataframe.getPointAttributeMask(attribute, filterQuery);
                        masks = dataframe.masksFromPoints(pointMask);
                    } else if (type === 'edge') {
                        var edgeMask = dataframe.getEdgeAttributeMask(attribute, filterQuery);
                        masks = dataframe.masksFromEdges(edgeMask);
                    } else {
                        errors.push('Unknown frame element type');
                        return;
                    }
                    // Record the size of the filtered set for UI feedback:
                    filter.maskSizes = {point: masks.numPoints(), edge: masks.numEdges()};
                    maskList.push(masks);
                });

                this.filterGraphByMaskList(graph, maskList, errors, viewConfig, pointLimit, cb);
            }.bind(this)).subscribe(
                _.identity,
                function (err) {
                    log.makeRxErrorHandler(logger, 'update_filters handler')(err);
                }
            );
        }.bind(this)).subscribe(_.identity, log.makeRxErrorHandler(logger, 'get_filters handler'));
    }.bind(this));

    this.socket.on('layout_controls', function(_, cb) {
        logger.info('Sending layout controls to client');

        this.graph.take(1).do(function (graph) {
            logger.info('Got layout controls');
            var controls = graph.simulator.controls;
            cb({success: true, controls: lConf.toClient(controls.layoutAlgorithms)});
        })
        .subscribeOnError(function (err) {
            logger.error(err, 'Error sending layout_controls');
            cb({success: false, error: 'Server error when fetching controls'});
            throw err;
        });
    }.bind(this));

    this.socket.on('begin_streaming', function(_, cb) {
        this.qRenderConfig.then(function (renderConfig) {
            this.beginStreaming(renderConfig, this.colorTexture);
            if (cb) {
                cb({success: true});
            }
        }.bind(this)).fail(log.makeQErrorHandler(logger, 'begin_streaming'));
    }.bind(this));

    this.socket.on('reset_graph', function (_, cb) {
        logger.info('reset_graph command');
        this.qDataset.then(function (dataset) {
            this.resetState(dataset);
            cb();
        }.bind(this)).fail(log.makeQErrorHandler(logger, 'reset_graph request'));
    }.bind(this));

    this.socket.on('inspect_header', function (nothing, cb) {
        logger.info('inspect header');
        this.graph.take(1).do(function (graph) {
            cb({
                success: true,
                header: {
                    nodes: graph.dataframe.getAttributeKeys('point'),
                    edges: graph.dataframe.getAttributeKeys('edge')
                },
                urns: {
                    nodes: 'read_node_selection',
                    edges: 'read_edge_selection'
                }
            });
        }).subscribe(
            _.identity,
            function (err) {
                cb({success: false, error: 'inspect_header error'});
                log.makeRxErrorHandler(logger, 'inspect_header handler')(err);
            }
        );
    }.bind(this));

    /** Implements/gets a namespace comprehension, for calculation references and metadata. */
    this.socket.on('get_namespace_metadata', function (cb) {
        logger.trace('Sending Namespace metadata to client');
        this.graph.take(1).do(function (graph) {
            var metadata = getNamespaceFromGraph(graph);
            cb({success: true,
                metadata: metadata});
        }).subscribe(
            _.identity,
            function (err) {
                cb({success: false, error: 'Namespace metadata error'});
                log.makeQErrorHandler(logger, 'sending namespace metadata')(err);
            }
        );
    }.bind(this));

    this.socket.on('update_namespace_metadata', function (updates, cb) {
        logger.trace('Updating Namespace metadata from client');
        this.graph.take(1).do(function (graph) {
            var metadata = getNamespaceFromGraph(graph);
            // set success to true when we support update and it succeeds:
            cb({success: false, metadata: metadata});
        }).fail(function (/*err*/) {
            cb({success: false, error: 'Namespace metadata update error'});
            log.makeQErrorHandler(logger, 'updating namespace metadata');
        });
    }.bind(this));

    this.socket.on('filter', function (query, cb) {
        logger.info('Got filter', query);
        Rx.Observable.combineLatest(this.viewConfig, this.graph, function (viewConfig, graph) {

            var maskList = [];
            var errors = [];

            var dataframe = graph.dataframe;
            _.each(query, function (data, attribute) {
                var masks;
                var type = data.type;
                var normalization = dataframe.normalizeAttributeName(attribute, type);
                if (normalization === undefined) {
                    errors.push(Error('No attribute found for: ' + attribute + ',' + type));
                    cb({success: false, errors: errors});
                    return;
                } else {
                    type = normalization.type;
                    attribute = normalization.attribute;
                }
                if (type === 'point') {
                    var pointMask = dataframe.getPointAttributeMask(attribute, data);
                    masks = dataframe.masksFromPoints(pointMask);
                } else if (type === 'edge') {
                    var edgeMask = dataframe.getEdgeAttributeMask(attribute, data);
                    masks = dataframe.masksFromEdges(edgeMask);
                } else {
                    errors.push('Unrecognized type: ' + type);
                    cb({success: false, errors: errors});
                    return;
                }
                maskList.push(masks);
            });
            this.filterGraphByMaskList(graph, maskList, errors, viewConfig, Infinity, cb);
        }.bind(this)).take(1).subscribe(
            _.identity,
            function (err) {
                log.makeRxErrorHandler(logger, 'aggregate handler')(err);
            }
        );
    }.bind(this));

    this.setupAggregationRequestHandling();

    this.socket.on('viz', function (msg, cb) { cb({success: true}); });
}

/** Pick the view to load for this query.
 * @param {Object} workbookDoc
 * @param {GraphistryURLParams} query
 * @returns {Object}
 */
VizServer.prototype.getViewToLoad = function (workbookDoc, query) {
    // Pick the default view or the current view or any view.
    var viewConfig = workbookDoc.views.default ||
        (workbookDoc.currentView ?
            workbookDoc.views[workbookDoc.currentview] : _.find(workbookDoc.views));
    // Apply approved URL parameters to that view concretely since we're creating it now:
    _.extend(viewConfig, _.pick(query, workbook.URLParamsThatPersist));
    return viewConfig;
};

/** Get the dataset name from the query parameters, may have been loaded from view:
 * @param {Object} workbookDoc
 * @param {GraphistryURLParams} query
 * @returns {Promise}
 */
VizServer.prototype.setupDataset = function (workbookDoc, query) {
    var queryDatasetURL = loader.datasetURLFromQuery(query),
        queryDatasetConfig = loader.datasetConfigFromQuery(query);
    var datasetURLString, datasetConfig;
    if (queryDatasetURL === undefined) {
        logger.debug('No dataset in URL; picking random in workbook');
        datasetConfig = _.find(workbookDoc.datasetReferences);
        datasetURLString = datasetConfig.url;
    } else {
        // Using the URL parameter, make a config from the URL:
        datasetURLString = queryDatasetURL.format();
        _.extend(queryDatasetConfig, {
            name: datasetURLString,
            url: datasetURLString
        });
    }
    // Auto-create a config for the URL:
    if (!workbookDoc.datasetReferences.hasOwnProperty(datasetURLString)) {
        workbookDoc.datasetReferences[datasetURLString] = {};
    }
    // Select the config and update it from the query unless the URL mismatches:
    datasetConfig = workbookDoc.datasetReferences[datasetURLString];
    if (datasetConfig.url === undefined ||
        queryDatasetURL === undefined ||
        datasetConfig.url === datasetURLString) {
        _.extend(datasetConfig, queryDatasetConfig);
    }

    // Pass the config on:
    return loader.downloadDataset(datasetConfig);
};

VizServer.prototype.workbookForQuery = function (observableResult, query) {
    if (query.workbook) {
        logger.debug('Loading workbook', query.workbook);
        workbook.loadDocument(decodeURIComponent(query.workbook)).subscribe(function (workbookDoc) {
            observableResult.onNext(workbookDoc);
        }, function (error) {
            log.makeRxErrorHandler(logger, 'Loading Workbook')(error);
            // TODO report to user if authenticated and can know of this workbook's existence.
        });
    } else {
        // Create a new workbook here with a default view:
        observableResult.onNext(workbook.blankWorkbookTemplate);
    }
};

VizServer.prototype.setupColorTexture = function () {
    this.colorTexture = new Rx.ReplaySubject(1);
    var imgPath = path.resolve(__dirname, 'test-colormap2.rgba');
    var img =
        Rx.Observable.fromNodeCallback(fs.readFile)(imgPath)
            .flatMap(function (buffer) {
                logger.trace('Loaded raw colorTexture', buffer.length);
                return Rx.Observable.fromNodeCallback(compress.deflate)(
                    buffer,//binary,
                    {output: new Buffer(
                        Math.max(1024, Math.round(buffer.length * 1.5)))})
                    .map(function (compressed) {
                        return {
                            raw: buffer,
                            compressed: compressed
                        };
                    });
            })
            .do(function () { logger.trace('Compressed color texture'); })
            .map(function (pair) {
                logger.trace('colorMap bytes', pair.raw.length);
                return {
                    buffer: pair.compressed[0],
                    bytes: pair.raw.length,
                    width: 512,
                    height: 512
                };
            });

    img.take(1)
        .do(this.colorTexture)
        .subscribe(_.identity, log.makeRxErrorHandler(logger, 'img/texture'));
    this.colorTexture
        .do(function() { logger.trace('HAS COLOR TEXTURE'); })
        .subscribe(_.identity, log.makeRxErrorHandler(logger, 'colorTexture'));
};

VizServer.prototype.setupAggregationRequestHandling = function () {
    var aggregateRequests = new Rx.Subject().controlled(); // Use pull model.

    //query :: {attributes: ??, binning: ??, mode: ??, type: 'point' + 'edge'}
    // -> {success: false} + {success: true, data: ??}
    this.socket.on('aggregate', function (query, cb) {
        logger.info('Got aggregate', query);

        this.graph.take(1).do(function (graph) {
            logger.trace('Selecting Indices');
            var qIndices;

            if (query.all === true) {
                var numPoints = graph.simulator.dataframe.getNumElements('point');
                qIndices = Q(new Uint32Array(_.range(numPoints)));
            } else if (!query.sel) {
                qIndices = Q(new Uint32Array([]));
            } else {
                qIndices = graph.simulator.selectNodes(query.sel);
            }

            aggregateRequests.subject.onNext({
                qIndices: qIndices,
                graph: graph,
                query: query,
                cb: cb
            });

        }).subscribe(
            _.identity,
            function (err) {
                cb({success: false, error: 'aggregate socket error'});
                log.makeRxErrorHandler(logger, 'aggregate socket handler')(err);
            }
        );
    }.bind(this));

    // Handle aggregate requests. Fully handle one before moving on to the next.
    aggregateRequests.do(function (request) {
        request.qIndices.then(processAggregateIndices.bind(null, request))
            .then(function () {
                aggregateRequests.request(1);
            }).done(_.identity, log.makeQErrorHandler(logger, 'AggregateIndices Q'));
    }).subscribe(_.identity, log.makeRxErrorHandler(logger, 'aggregate request loop'));
    aggregateRequests.request(1); // Always request first.
};

// FIXME: ExpressJS routing does not support re-targeting. So we set a global for now!
var appRouteResponder;

VizServer.prototype.defineRoutesInApp = function (app) {
    this.app = app;

    var routesAlreadyBound = (appRouteResponder !== undefined);
    appRouteResponder = this;
    if (routesAlreadyBound) { return; }

    this.app.get('/vbo', function (req, res) {
        logger.info('VBOs: HTTP GET %s', req.originalUrl);
        // performance monitor here?
        // profiling.debug('VBO request');

        try {
            // TODO: check that query parameters are present, and that given id, buffer exist
            var bufferName = req.query.buffer;
            var id = req.query.id;

            res.set('Content-Encoding', 'gzip');
            var VBOs = (id === appRouteResponder.socket.id ? appRouteResponder.lastCompressedVBOs : appRouteResponder.cachedVBOs[id]);
            if (VBOs) {
                res.send(VBOs[bufferName]);
            }
            res.send();

            var bufferTransferFinisher = appRouteResponder.bufferTransferFinisher;
            if (bufferTransferFinisher) {
                bufferTransferFinisher(bufferName);
            }
        } catch (e) {
            log.makeQErrorHandler(logger, 'bad /vbo request')(e);
        }
    });

    this.app.get('/texture', function (req, res) {
        logger.debug('got texture req', req.originalUrl, req.query);
        try {
            appRouteResponder.colorTexture.pluck('buffer').do(
                function (data) {
                    res.set('Content-Encoding', 'gzip');
                    res.send(data);
                })
                .subscribe(_.identity, log.makeRxErrorHandler(logger, 'colorTexture pluck'));

        } catch (e) {
            log.makeQErrorHandler(logger, 'bad /texture request')(e);
        }
    });

    this.app.get('/read_node_selection', function (req, res) {
        logger.debug('Got read_node_selection', req.query);
<<<<<<< HEAD
        appRouteResponder.readSelection('point', req.query, res);
    });

    this.app.get('/read_edge_selection', function (req, res) {
        logger.debug('Got read_edge_selection', req.query);
        appRouteResponder.readSelection('edge', req.query, res);
    });
=======

        // HACK because we're sending numbers across a URL string parameter.
        // This should be sent in a type aware manner
        if (req.query.sel.br) {
            var sel = req.query.sel;
            sel.br.x = +sel.br.x;
            sel.br.y = +sel.br.y;
            sel.tl.x = +sel.tl.x;
            sel.tl.y = +sel.tl.y;
        }

        this.readSelection('point', req.query, res);
    }.bind(this));

    this.app.get('/read_edge_selection', function (req, res) {
        logger.debug('Got read_edge_selection', req.query);

        // HACK because we're sending numbers across a URL string parameter.
        // This should be sent in a type aware manner
        if (req.query.sel.br) {
            var sel = req.query.sel;
            sel.br.x = +sel.br.x;
            sel.br.y = +sel.br.y;
            sel.tl.x = +sel.tl.x;
            sel.tl.y = +sel.tl.y;
        }

        this.readSelection('edge', req.query, res);
    }.bind(this));
>>>>>>> 3d996b46
};

VizServer.prototype.rememberVBOs = function (VBOs) {
    this.lastCompressedVBOs = VBOs;
    this.cachedVBOs[this.socket.id] = this.lastCompressedVBOs;
};

VizServer.prototype.beginStreaming = function (renderConfig, colorTexture) {

    // ========== BASIC COMMANDS
    this.rememberVBOs({});
    this.socket.on('disconnect', function () {
        this.dispose();
    }.bind(this));

    //Used for tracking what needs to be sent
    //Starts as all active, and as client caches, whittles down
    var activeBuffers = _.chain(renderConfig.models).pairs().filter(function (pair) {
        var model = pair[1];
        return rConf.isBufServerSide(model);
    }).map(function (pair) {
        return pair[0];
    }).value();

    var activeTextures = _.chain(renderConfig.textures).pairs().filter(function (pair) {
        var texture = pair[1];
        return rConf.isTextureServerSide(texture);
    }).map(function (pair) {
        return pair[0];
    }).value();

    var activePrograms = renderConfig.render;



    var requestedBuffers = activeBuffers,
        requestedTextures = activeTextures;

    //Knowing this helps overlap communication and computations
    this.socket.on('planned_binary_requests', function (request) {
        logger.debug('CLIENT SETTING PLANNED REQUESTS', request.buffers, request.textures);
        requestedBuffers = request.buffers;
        requestedTextures = request.textures;
    });


    logger.debug('active buffers/textures/programs', activeBuffers, activeTextures, activePrograms);

    var graph = this.graph;
    var animationStep = this.animationStep;

    this.socket.on('interaction', function (payload) {
        // performance monitor here?
        // profiling.trace('Got Interaction');
        logger.trace('Got interaction:', payload);
        // TODO: Find a way to avoid flooding main thread waiting for GPU ticks.
        var defaults = {play: false, layout: false};
        animationStep.interact(_.extend(defaults, payload || {}));
    });

    this.socket.on('get_labels', function (query, cb) {

        var indices = query.indices;
        var dim = query.dim;

        graph.take(1)
            .map(function (graph) {
                return labeler.getLabels(graph, indices, dim);
            })
            .do(function (out) {
                cb(null, out);
            })
            .subscribe(
                _.identity,
                function (err) {
                    cb('get_labels error');
                    log.makeRxErrorHandler(logger, 'get_labels')(err);
                });
    });

    this.socket.on('shortest_path', function (pair) {
        graph.take(1)
            .do(function (graph) {
                graph.simulator.highlightShortestPaths(pair);
                animationStep.interact({play: true, layout: true});
            })
            .subscribe(_.identity, log.makeRxErrorHandler(logger, 'shortest_path'));
    });

    this.socket.on('set_colors', function (color) {
        graph.take(1)
            .do(function (graph) {
                graph.simulator.setColor(color);
                animationStep.interact({play: true, layout: false});
            })
            .subscribe(_.identity, log.makeRxErrorHandler(logger, 'set_colors'));
    });

    this.socket.on('highlight_points', function (points) {
        graph.take(1)
            .do(function (graph) {

                points.forEach(function (point) {
                    graph.simulator.dataframe.getLocalBuffer('pointColors')[point.index] = point.color;
                    // graph.simulator.buffersLocal.pointColors[point.index] = point.color;
                });
                graph.simulator.tickBuffers(['pointColors']);

                animationStep.interact({play: true, layout: true});
            })
            .subscribe(_.identity, log.makeRxErrorHandler(logger, 'highlighted_points'));

    });

    this.socket.on('persist_current_workbook', function(workbookName, cb) {
        Rx.Observable.combineLatest(graph, this.workbookDoc, function (graph, workbookDoc) {
            workbookDoc.title = workbookName;
            workbookDoc.contentName = workbookName;
            workbook.saveDocument(workbookName, workbookDoc).then(
                function (result) {
                    return cb({success: true, data: result});
                },
                function (rejectedResult) {
                    return cb({success: false, error: rejectedResult});
                });
            }).take(1).subscribe(_.identity, log.makeRxErrorHandler(logger, 'persist_current_workbook'));
    }.bind(this));

    this.socket.on('persist_current_vbo', function(contentKey, cb) {
        graph.take(1)
            .do(function (graph) {
                var cleanContentKey = encodeURIComponent(contentKey);
                persist.publishStaticContents(
                    cleanContentKey, this.lastCompressedVBOs,
                    this.lastMetadata, graph.dataframe, renderConfig).then(function() {
                    cb({success: true, name: cleanContentKey});
                }).done(
                    _.identity,
                    log.makeQErrorHandler(logger, 'persist_current_vbo')
                );
            }.bind(this))
            .subscribe(_.identity, log.makeRxErrorHandler(logger, 'persist_current_vbo'));
    }.bind(this));

    this.socket.on('persist_upload_png_export', function(pngDataURL, contentKey, imageName, cb) {
        imageName = imageName || 'preview.png';
        graph.take(1)
            .do(function (/*graph*/) {
                var cleanContentKey = encodeURIComponent(contentKey),
                    cleanImageName = encodeURIComponent(imageName),
                    base64Data = pngDataURL.replace(/^data:image\/png;base64,/,""),
                    binaryData = new Buffer(base64Data, 'base64');
                persist.publishPNGToStaticContents(cleanContentKey, cleanImageName, binaryData).then(function() {
                    cb({success: true, name: cleanContentKey});
                }).done(
                    _.identity,
                    log.makeQErrorHandler(logger, 'persist_upload_png_export')
                );
            })
            .subscribe(_.identity, log.makeRxErrorHandler(logger, 'persist_upload_png_export'));
    });

    this.socket.on('fork_vgraph', function (name, cb) {
        graph.take(1)
            .do(function (graph) {
                var vgName = 'Users/' + encodeURIComponent(name);
                vgwriter.save(graph, vgName).then(function () {
                    cb({success: true, name: vgName});
                }).done(
                    _.identity,
                    log.makeQErrorHandler(logger, 'fork_vgraph')
                );
            })
            .subscribe(_.identity, function (err) {
                cb({success: false, error: 'fork_vgraph error'});
                log.makeRxErrorHandler(logger, 'fork_vgraph error')(err);
            });
    });






    // ============= EVENT LOOP

    //starts true, set to false whenever transfer starts, true again when acknowledged.
    var clientReady = new Rx.ReplaySubject(1);
    clientReady.onNext(true);
    this.socket.on('received_buffers', function (time) {
        perf.gauge('graph-viz:driver:viz-server, client end-to-end time', time);
        logger.trace('Client end-to-end time', time);
        clientReady.onNext(true);
    });

    clientReady.subscribe(logger.debug.bind(logger, 'CLIENT STATUS'), log.makeRxErrorHandler(logger, 'clientReady'));

    logger.trace('SETTING UP CLIENT EVENT LOOP ===================================================================');
    var step = 0;
    var lastVersions = null;

    graph.expand(function (graph) {
        step++;

        var ticker = {step: step};

        logger.trace('0. Prefetch VBOs', this.socket.id, activeBuffers, ticker);

        return driver.fetchData(graph, renderConfig, compress,
                                activeBuffers, lastVersions, activePrograms)
            .do(function (VBOs) {
                logger.trace('1. pre-fetched VBOs for xhr2: ' + sizeInMBOfVBOs(VBOs.compressed) + 'MB', ticker);

                //tell XHR2 sender about it
                if (this.lastCompressedVBOs) {
                    _.extend(this.lastCompressedVBOs, VBOs.compressed);
                } else {
                    this.rememberVBOs(VBOs.compressed);
                }
                this.lastMetadata = {elements: VBOs.elements, bufferByteLengths: VBOs.bufferByteLengths};

                if (saveAtEachStep) {
                    persist.saveVBOs(defaultSnapshotName, VBOs, step);
                }
            }.bind(this))
            .flatMap(function (VBOs) {
                logger.trace('2. Waiting for client to finish previous', this.socket.id, ticker);
                return clientReady
                    .filter(_.identity)
                    .take(1)
                    .do(function () {
                        logger.trace('2b. Client ready, proceed and mark as processing.', this.socket.id, ticker);
                        clientReady.onNext(false);
                    }.bind(this))
                    .map(_.constant(VBOs));
            }.bind(this))
            .flatMap(function (VBOs) {
                logger.trace('3. tell client about availability', this.socket.id, ticker);

                //for each buffer transfer
                var clientAckStartTime;
                var clientElapsed;
                var transferredBuffers = [];
                this.bufferTransferFinisher = function (bufferName) {
                    logger.trace('5a ?. sending a buffer', bufferName, this.socket.id, ticker);
                    transferredBuffers.push(bufferName);
                    //console.log("Length", transferredBuffers.length, requestedBuffers.length);
                    if (transferredBuffers.length === requestedBuffers.length) {
                        logger.trace('5b. started sending all', this.socket.id, ticker);
                        logger.trace('Socket', '...client ping ' + clientElapsed + 'ms');
                        logger.trace('Socket', '...client asked for all buffers',
                            Date.now() - clientAckStartTime, 'ms');
                    }
                }.bind(this);

                // var emitFnWrapper = Rx.Observable.fromCallback(socket.emit, socket);

                //notify of buffer/texture metadata
                //FIXME make more generic and account in buffer notification status
                var receivedAll = colorTexture.flatMap(function (colorTexture) {
                    logger.trace('4a. unwrapped texture meta', ticker);

                    var textures = {
                        colorMap: _.pick(colorTexture, ['width', 'height', 'bytes'])
                    };

                    //FIXME: should show all active VBOs, not those based on prev req
                    var metadata =
                        _.extend(
                            _.pick(VBOs, ['bufferByteLengths', 'elements']),
                            {
                                textures: textures,
                                versions: {
                                    buffers: VBOs.versions,
                                    textures: {colorMap: 1}
                                },
                                step: step
                            });
                    lastVersions = VBOs.versions;

                    logger.trace('4b. notifying client of buffer metadata', metadata, ticker);
                    //performance monitor here?
                    // profiling.trace('===Sending VBO Update===');

                    //var emitter = socket.emit('vbo_update', metadata, function (time) {
                    //return time;
                    //});
                    //var observableCallback = Rx.Observable.fromNodeCallback(emitter);
                    //return observableCallback;
                    return Rx.Observable.fromCallback(this.socket.emit.bind(this.socket))('vbo_update', metadata);
                    //return emitFnWrapper('vbo_update', metadata);

                }.bind(this)).do(
                    function (clientElapsedMsg) {
                        logger.trace('6. client all received', this.socket.id, ticker);
                        clientElapsed = clientElapsedMsg;
                        clientAckStartTime = Date.now();
                    }.bind(this));

                return receivedAll;
            }.bind(this))
            .flatMap(function () {
                logger.trace('7. Wait for next animation step', this.socket.id, ticker);

                var filteredUpdateVbo = this.updateVboSubject.filter(function (data) {
                    return data;
                });

                return this.ticksMulti.merge(filteredUpdateVbo)
                    .take(1)
                    .do(function (/*data*/) {
                        // Mark that we don't need to send VBOs independently of ticks anymore.
                        this.updateVboSubject.onNext(false);
                    }.bind(this))
                    .do(function () { logger.trace('8. next ready!', this.socket.id, ticker); }.bind(this));
            }.bind(this))
            .map(_.constant(graph));
    }.bind(this))
    .subscribe(function () {
            logger.trace('9. LOOP ITERATED', this.socket.id);
        }.bind(this),
        log.makeRxErrorHandler(logger, 'Main loop failure'));
};


VizServer.prototype.dispose = function () {
    logger.info('disconnecting', this.socket.id);
    delete this.lastCompressedVBOs;
    delete this.bufferTransferFinisher;
    delete this.cachedVBOs[this.socket.id];
    this.isActive = false;
};


if (require.main === module) {

    var url     = require('url');

    var express = require('express');
    var proxy   = require('express-http-proxy');

    var app     = express();
    var http    = require('http').Server(app);
    var io      = require('socket.io')(http, {path: '/worker/3000/socket.io'});

    // Tell Express to trust reverse-proxy connections from localhost, linklocal, and private IP ranges.
    // This allows Express to expose the client's real IP and protocol, not the proxy's.
    app.set('trust proxy', ['loopback', 'linklocal', 'uniquelocal']);

    // debug('Config set to %j', config); //Only want config to print once, which happens when logger is initialized

    var nocache = function (req, res, next) {
        res.header('Cache-Control', 'private, no-cache, no-store, must-revalidate');
        res.header('Expires', '-1');
        res.header('Pragma', 'no-cache');
        next();
    };
    app.use(nocache);

    var allowCrossOrigin = function  (req, res, next) {
        res.header('Access-Control-Allow-Origin', '*');
        res.header('Access-Control-Allow-Headers', 'X-Requested-With,Content-Type,Authorization');
        res.header('Access-Control-Allow-Methods', 'GET,PUT,PATCH,POST,DELETE');
        next();
    };
    app.use(allowCrossOrigin);

    //Static assets
    app.get('*/StreamGL.js', function(req, res) {
        res.sendFile(require.resolve('StreamGL/dist/StreamGL.js'));
    });
    app.get('*/StreamGL.map', function(req, res) {
        res.sendFile(require.resolve('StreamGL/dist/StreamGL.map'));
    });
    app.use('/graph', function (req, res, next) {
        return express.static(path.resolve(__dirname, 'assets'))(req, res, next);
    });

    //Dyn routing
    app.get('/vizaddr/graph', function(req, res) {
        res.json({
            'hostname': config.HTTP_LISTEN_ADDRESS,
            'port': config.HTTP_LISTEN_PORT,
            'timestamp': Date.now()
        });
    });

    // Both keyed by socket ID:
    var servers = {};
    var cachedVBOs = {};

    io.on('connection', function (socket) {
        servers[socket.id] = new VizServer(app, socket, cachedVBOs);
    });

    logger.info('Binding', config.HTTP_LISTEN_ADDRESS, config.HTTP_LISTEN_PORT);
    var listen = Rx.Observable.fromNodeCallback(
            http.listen.bind(http, config.HTTP_LISTEN_PORT, config.HTTP_LISTEN_ADDRESS))();

    listen.do(function () {

        //proxy worker requests
        var from = '/worker/' + config.HTTP_LISTEN_PORT + '/';
        var to = 'http://localhost:' + config.HTTP_LISTEN_PORT;
        logger.info('setting up proxy', from, '->', to);
        app.use(from, proxy(to, {
            forwardPath: function(req/*, res*/) {
                return url.parse(req.url).path.replace(new RegExp('worker/' + config.HTTP_LISTEN_PORT + '/'),'/');
            }
        }));



    }).subscribe(
        function () { logger.info('\nViz worker listening...'); },
        log.makeRxErrorHandler(logger, 'server-viz main')
    );

}


module.exports = VizServer;<|MERGE_RESOLUTION|>--- conflicted
+++ resolved
@@ -905,15 +905,6 @@
 
     this.app.get('/read_node_selection', function (req, res) {
         logger.debug('Got read_node_selection', req.query);
-<<<<<<< HEAD
-        appRouteResponder.readSelection('point', req.query, res);
-    });
-
-    this.app.get('/read_edge_selection', function (req, res) {
-        logger.debug('Got read_edge_selection', req.query);
-        appRouteResponder.readSelection('edge', req.query, res);
-    });
-=======
 
         // HACK because we're sending numbers across a URL string parameter.
         // This should be sent in a type aware manner
@@ -925,8 +916,8 @@
             sel.tl.y = +sel.tl.y;
         }
 
-        this.readSelection('point', req.query, res);
-    }.bind(this));
+        appRouteResponder.readSelection('point', req.query, res);
+    });
 
     this.app.get('/read_edge_selection', function (req, res) {
         logger.debug('Got read_edge_selection', req.query);
@@ -941,9 +932,8 @@
             sel.tl.y = +sel.tl.y;
         }
 
-        this.readSelection('edge', req.query, res);
-    }.bind(this));
->>>>>>> 3d996b46
+        appRouteResponder.readSelection('edge', req.query, res);
+    });
 };
 
 VizServer.prototype.rememberVBOs = function (VBOs) {
