#!/usr/bin/env node
'use strict';

//Set jshint to ignore `predef:'io'` in .jshintrc so we can manually define io here
/* global -io */

var Rx          = require('rx');
var _           = require('underscore');
var Q           = require('q');
var fs          = require('fs');
var path        = require('path');
var extend      = require('node.extend');
var dConf       = require('./js/workbook.config.js');
var rConf       = require('./js/renderer.config.js');
var lConf       = require('./js/layout.config.js');
var wbLoader    = require('./js/workbook.js');
var loader      = require('./js/data-loader.js');
var driver      = require('./js/node-driver.js');
var persistor   = require('./js/persist.js');
var labeler     = require('./js/labeler.js');
var vgwriter    = require('./js/libs/VGraphWriter.js');
var compress    = require('node-pigz');
var config      = require('config')();
var util        = require('./js/util.js');

var log         = require('common/logger.js');
var logger      = log.createLogger('graph-viz:driver:viz-server');
var perf        = require('common/perfStats.js').createPerfMonitor();

/**** GLOBALS ****************************************************/

// ----- BUFFERS (multiplexed over clients) ----------
//Serve most recent compressed binary buffers
//TODO reuse across users
//{socketID -> {buffer...}
var lastCompressedVBOs;
var lastRenderConfig;
var lastMetadata;
var finishBufferTransfers;
var qLastSelectionIndices = Q({
    'point': [],
    'edge': []
});


// ----- ANIMATION ------------------------------------
//current animation
var animStep;

//multicast of current animation's ticks
var ticksMulti;

//Signal to Send New VBOs
var updateVboSubject;

//most recent tick
var graph;

var saveAtEachStep = false;
var defaultSnapshotName = 'snapshot';


// ----- INITIALIZATION ------------------------------------

//Do more innocuous initialization inline (famous last words..)

function resetState(dataset) {
    logger.info('RESETTING APP STATE');

    //FIXME explicitly destroy last graph if it exists?

    lastCompressedVBOs = {};
    lastMetadata = {};
    finishBufferTransfers = {};

    updateVboSubject = new Rx.Subject();

    animStep = driver.create(dataset);
    ticksMulti = animStep.ticks.publish();
    ticksMulti.connect();

    //make available to all clients
    graph = new Rx.ReplaySubject(1);
    ticksMulti.take(1).subscribe(graph, log.makeRxErrorHandler(logger, logger, 'ticksMulti failure'));

    logger.trace('RESET APP STATE.');
}


/**** END GLOBALS ****************************************************/



/** Given an Object with buffers as values, returns the sum size in megabytes of all buffers */
function vboSizeMB(vbos) {
    var vboSizeBytes =
        _.reduce(
            _.pluck(_.values(vbos.buffers), 'byteLength'),
            function(acc, v) { return acc + v; }, 0);
    return (vboSizeBytes / (1024 * 1024)).toFixed(1);
}

// Sort and then subset the dataFrame. Used for paging selection.
<<<<<<< HEAD
// TODO: Dataframe doesn't currently support sorted/filtered views, so we just do
// a shitty job and manage it directly out here, which is slow + error prone.
// We need to extend dataframe to allow us to have views.
function sliceSelection(dataFrame, type, indices, start, end, sort_by, ascending, searchFilter) {

    if (searchFilter) {
        searchFilter = searchFilter.toLowerCase();
        var newIndices = [];
        _.each(indices, function (idx) {
            var row = dataFrame.getRowAt(idx, type);
            var keep = false;
            _.each(row, function (val, key) {
                if (String(val).toLowerCase().indexOf(searchFilter) > -1) {
                    keep = true;
                }
            });
            if (keep) {
                newIndices.push(idx);
            }
        });
        indices = newIndices;
    }

    var count = indices.length;

=======
function sliceSelection(dataFrame, type, indices, start, end, sort_by, ascending) {
>>>>>>> a3ed0e8e
    if (sort_by !== undefined) {

        // TODO: Speed this up / cache sorting. Actually, put this into dataframe itself.
        // Only using permutation out here because this should be pushed into dataframe.
        var sortCol = dataFrame.getColumnValues(sort_by, type);
        var sortToUnsortedIdx = dataFrame.getHostBuffer('forwardsEdges').edgePermutationInverseTyped;
        var taggedSortCol = _.map(indices, function (idx) {
            return [sortCol[sortToUnsortedIdx[idx]], idx];
        });

        var sortedTags = taggedSortCol.sort(function (val1, val2) {
            var a = val1[0];
            var b = val2[0];
            if (typeof a === 'string' && typeof b === 'string')
                return (ascending ? a.localeCompare(b) : b.localeCompare(a));
            else if (isNaN(a) || a < b)
                return ascending ? -1 : 1;
            else if (isNaN(b) || a > b)
                return ascending ? 1 : -1;
            else
                return 0;
        });

        var slicedTags = sortedTags.slice(start, end);
        var slicedIndices = _.map(slicedTags, function (val) {
            return val[1];
        });

        return {count: count, values: dataFrame.getRows(slicedIndices, type)};

    } else {
        return {count: count, values: dataFrame.getRows(indices.slice(start, end), type)};
    }
}

function read_selection(type, query, res) {
    graph.take(1).do(function (graph) {
        qLastSelectionIndices.then(function (lastSelectionIndices) {
            // TODO: Change these on the client side.
            if (type === 'nodes') type = 'point';
            if (type === 'edges') type = 'edge';

            if (!lastSelectionIndices || !lastSelectionIndices[type]) {
                log.error('Client tried to read non-existent selection');
                res.send();
            }

            var page = parseInt(query.page);
            var per_page = parseInt(query.per_page);
            var start = (page - 1) * per_page;
            var end = start + per_page;
            var data = sliceSelection(graph.dataframe, type, lastSelectionIndices[type], start, end,
                                        query.sort_by, query.order === 'asc', query.search);
            res.send(_.extend(data, {
                page: page
            }));
        }).fail(log.makeQErrorHandler(logger, 'read_selection qLastSelectionIndices'));

    }).subscribe(
        _.identity,
        function (err) {
            log.makeRxErrorHandler(logger, 'read_selection handler')(err);
        }
    );
}

function tickGraph () {
    graph.take(1).do(function (graphContent) {
        updateVboSubject.onNext(graphContent);
    }).subscribe(
        _.identity,
        function (err) {
            cb({success: false, error: 'aggregate error'});
            log.makeRxErrorHandler(logger, 'aggregate handler')(err);
        }
    );
}

// Should this be a graph method?
function filterGraphByMaskList(graph, maskList, errors, filters, cb) {
    var masks = graph.dataframe.composeMasks(maskList);

    logger.debug('mask lengths: ', masks.edge.length, masks.point.length);

    // Promise
    var simulator = graph.simulator;
    graph.dataframe.filter(masks, simulator)
        .then(function () {
            simulator.layoutAlgorithms
                .map(function (alg) {
                    return alg.updateDataframeBuffers(simulator);
                });
        }).then(function () {
            simulator.tickBuffers([
                'curPoints', 'pointSizes', 'pointColors',
                'edgeColors', 'logicalEdges', 'springsPos'
            ]);

            tickGraph();
            var response = {success: true, filters: filters};
            if (errors) {
                response.errors = errors;
            }
            cb(response);
        }).done(_.identity, function(err) {
            errors.push(err);
            var response = {success: false, errors: errors, filters: filters};
            cb(response);
            log.makeQErrorHandler(logger, 'dataframe filter');
        });
}

function init(app, socket) {
    logger.info('Client connected', socket.id);

    var workbookConfig = {};
    var query = socket.handshake.query;
    if (query.workbook) {
        logger.debug('Loading workbook', query.workbook);
        workbookConfig = _.extend(workbookConfig, wbLoader.loadDocument(decodeURIComponent(query.workbook)));
    } else {
        // Create a new workbook here with a default view:
        workbookConfig = _.extend(workbookConfig, {views: {default: {}}});
    }

    // Pick the default view or the current view or any view:
    var viewConfig = workbookConfig.views.default ||
        _.find(workbookConfig.views[workbookConfig.currentview]) ||
        _.find(workbookConfig.views);

    if (!viewConfig.filters) {
        // TODO: initialize filters with nodes/edges limited per client render.
        viewConfig.filters = [];
    }

    // Apply approved URL parameters to that view concretely since we're creating it now:
    _.extend(query, _.pick(viewConfig, dConf.URLParamsThatPersist));

    var colorTexture = new Rx.ReplaySubject(1);
    var imgPath = path.resolve(__dirname, 'test-colormap2.rgba');
    var img =
        Rx.Observable.fromNodeCallback(fs.readFile)(imgPath)
        .flatMap(function (buffer) {
            logger.trace('Loaded raw colorTexture', buffer.length);
            return Rx.Observable.fromNodeCallback(compress.deflate)(
                    buffer,//binary,
                    {output: new Buffer(
                        Math.max(1024, Math.round(buffer.length * 1.5)))})
                .map(function (compressed) {
                    return {
                        raw: buffer,
                        compressed: compressed
                    };
                });
        })
        .do(function () { logger.trace('Compressed color texture'); })
        .map(function (pair) {
            logger.trace('colorMap bytes', pair.raw.length);
            return {
                buffer: pair.compressed[0],
                bytes: pair.raw.length,
                width: 512,
                height: 512
            };
        });

    img.take(1)
        .do(colorTexture)
        .subscribe(_.identity, log.makeRxErrorHandler(logger, 'img/texture'));
    colorTexture
        .do(function() { logger.trace('HAS COLOR TEXTURE'); })
        .subscribe(_.identity, log.makeRxErrorHandler(logger, 'colorTexture'));



    app.get('/vbo', function (req, res) {
        logger.info('VBOs: HTTP GET %s', req.originalUrl);
        // perf monitor here?
        // profiling.debug('VBO request');

        try {
            // TODO: check that query parameters are present, and that given id, buffer exist
            var bufferName = req.query.buffer;
            var id = req.query.id;

            res.set('Content-Encoding', 'gzip');
            var vbos = lastCompressedVBOs[id];
            if (vbos) {
                res.send(lastCompressedVBOs[id][bufferName]);
            }
            res.send();

            finishBufferTransfers[id](bufferName);
        } catch (e) {
            log.makeQErrorHandler(logger, 'bad /vbo request')(e);
        }
    });

    app.get('/texture', function (req, res) {
        logger.debug('got texture req', req.originalUrl, req.query);
        try {
            colorTexture.pluck('buffer').do(
                function (data) {
                    res.set('Content-Encoding', 'gzip');
                    res.send(data);
                })
                .subscribe(_.identity, log.makeRxErrorHandler(logger, 'colorTexture pluck'));

        } catch (e) {
            log.makeQErrorHandler(logger, 'bad /texture request')(e);
        }
    });


    app.get('/read_node_selection', function (req, res) {
        logger.debug('Got read_node_selection', req.query);
        read_selection('nodes', req.query, res);
    });

    app.get('/read_edge_selection', function (req, res) {
        logger.debug('Got read_edge_selection', req.query);
        read_selection('edges', req.query, res);
    });

    // Get the dataset name from the query parameters, may have been loaded from view:
    var qDataset = loader.downloadDataset(query);

    var qRenderConfig = qDataset.then(function (dataset) {
        var metadata = dataset.metadata;

        if (!(metadata.scene in rConf.scenes)) {
            logger.warn('WARNING Unknown scene "%s", using default', metadata.scene);
            metadata.scene = 'default';
        }

        resetState(dataset);
        return rConf.scenes[metadata.scene];
    }).fail(log.makeQErrorHandler(logger, 'resetting state'));

    socket.on('render_config', function(_, cb) {
        qRenderConfig.then(function (renderConfig) {
            logger.info('renderConfig', renderConfig);
            logger.trace('Sending render-config to client');
            cb({success: true, renderConfig: renderConfig});

            if (saveAtEachStep) {
                persistor.saveConfig(defaultSnapshotName, renderConfig);
            }

            lastRenderConfig = renderConfig;
        }).fail(function (err) {
            cb({success: false, error: 'Render config read error'});
            log.makeQErrorHandler(logger, 'sending render_config')(err);
        });
    });

    socket.on('update_render_config', function(newValues, cb) {
        qRenderConfig.then(function (renderConfig) {
            logger.info('renderConfig [before]', renderConfig);
            logger.trace('Updating render-config from client values');

            extend(true, renderConfig, newValues);

            cb({success: true, renderConfig: renderConfig});

            if (saveAtEachStep) {
                persistor.saveConfig(defaultSnapshotName, renderConfig);
            }

            lastRenderConfig = renderConfig;
        }).fail(function (err) {
            cb({success: false, error: 'Render config update error'});
            log.makeQErrorHandler(logger, 'updating render_config')(err);
        });
    });

    socket.on('get_filters', function (ignored, cb) {
        logger.trace('sending current filters to client');
        cb({success: true, filters: viewConfig.filters});
    });

    socket.on('update_filters', function (newValues, cb) {
        logger.info('filters [before]', viewConfig.filters);
        logger.trace('updating filters from client values');
        // Maybe direct assignment isn't safe, but it'll do for now.
        viewConfig.filters = newValues;

        graph.take(1).do(function (graph) {
            var dataframe = graph.dataframe;
            var maskList = [];
            var errors = [];

            _.each(viewConfig.filters, function (filter) {
                if (filter.enabled === false) {
                    return;
                }
                /** @type ClientQuery */
                var filterQuery = filter.query;
                var masks;
                if (filterQuery.type === 'point') {
                    var pointMask = dataframe.getPointAttributeMask(filterQuery.attribute, filterQuery);
                    masks = dataframe.masksFromPoints(pointMask);
                } else if (filterQuery.type === 'edge') {
                    var edgeMask = dataframe.getEdgeAttributeMask(filterQuery.attribute, filterQuery);
                    masks = dataframe.masksFromEdges(edgeMask);
                } else {
                    errors.push('Unknown frame element type');
                    return;
                }
                maskList.push(masks);
            });

            filterGraphByMaskList(graph, maskList, errors, viewConfig.filters, cb);
        }).subscribe(
            _.identity,
            function (err) {
                log.makeRxErrorHandler(logger, 'update_filters handler')(err);
            }
        );
    });

    socket.on('layout_controls', function(_, cb) {
        logger.info('Sending layout controls to client');

        graph.take(1).do(function (graph) {
            logger.info('Got layout controls');
            var controls = graph.simulator.controls;
            cb({success: true, controls: lConf.toClient(controls.layoutAlgorithms)});
        })
        .subscribeOnError(function (err) {
            logger.error(err, 'Error sending layout_controls');
            cb({success: false, error: 'Server error when fetching controls'});
            throw err;
        });
    });

    socket.on('begin_streaming', function() {
        qRenderConfig.then(function (renderConfig) {
            stream(socket, renderConfig, colorTexture);
        }).fail(log.makeQErrorHandler(logger, 'streaming'));
    });

    socket.on('reset_graph', function (_, cb) {
        logger.info('reset_graph command');
        qDataset.then(function (dataset) {
            resetState(dataset);
            cb();
        }).fail(log.makeQErrorHandler(logger, 'reset graph request'));
    });

    socket.on('inspect_header', function (nothing, cb) {
        logger.info('inspect header');
        graph.take(1).do(function (graph) {
            cb({
                success: true,
                header: {
                    nodes: graph.dataframe.getAttributeKeys('point'),
                    edges: graph.dataframe.getAttributeKeys('edge')
                },
                urns: {
                    nodes: 'read_node_selection',
                    edges: 'read_edge_selection'
                }
            });
        }).subscribe(
            _.identity,
            function (err) {
                cb({success: false, error: 'inspect_header error'});
                log.makeRxErrorHandler(logger, 'inspect_header handler')(err);
            }
        );
    });

    function getNamespaceFromGraph(graph) {
        var dataframeColumnsByType = graph.dataframe.getColumnsByType();
        // TODO add special names that can be used in calculation references.
        // TODO handle multiple datasources.
        var metadata = _.extend({}, dataframeColumnsByType);
        return metadata;
    }

    /** Implements/gets a namespace comprehension, for calculation references and metadata. */
    socket.on('get_namespace_metadata', function (nothing, cb) {
        logger.trace('Sending Namespace metadata to client');
        graph.take(1).do(function (graph) {
            var metadata = getNamespaceFromGraph(graph);
            cb({success: true,
                metadata: metadata});
        }).subscribe(
            _.identity,
            function (err) {
                cb({success: false, error: 'Namespace metadata error'});
                log.makeQErrorHandler(logger, 'sending namespace metadata')(err);
            }
        );
    });

    socket.on('update_namespace_metadata', function (updates, cb) {
        logger.trace('Updating Namespace metadata from client');
        graph.take(1).do(function (graph) {
            var metadata = getNamespaceFromGraph(graph);
            // set success to true when we support update and it succeeds:
            cb({success: false, metadata: metadata});
        }).fail(function (/*err*/) {
            cb({success: false, error: 'Namespace metadata update error'});
            log.makeQErrorHandler(logger, 'updating namespace metadata');
        });
    });

    socket.on('filter', function (query, cb) {
        logger.info('Got filter', query);
        graph.take(1).do(function (graph) {

            var maskList = [];

            _.each(query, function (data, attribute) {
                var masks;
                if (data.type === 'point') {
                    var pointMask = graph.dataframe.getPointAttributeMask(attribute, data);
                    masks = graph.dataframe.masksFromPoints(pointMask);
                } else if (data.type === 'edge') {
                    var edgeMask = graph.dataframe.getEdgeAttributeMask(attribute, data);
                    masks = graph.dataframe.masksFromEdges(edgeMask);
                } else {
                    cb({success: false});
                    return;
                }
                maskList.push(masks);
            });
            filterGraphByMaskList(graph, maskList, errors, viewConfig.filters, cb);
        }).subscribe(
            _.identity,
            function (err) {
                log.makeRxErrorHandler(logger, 'aggregate handler')(err);
            }
        );
    });

    var aggregateRequests = new Rx.Subject().controlled(); // Use pull model.

    //query :: {attributes: ??, binning: ??, mode: ??, type: 'point' + 'edge'}
    // -> {success: false} + {success: true, data: ??}
    socket.on('aggregate', function (query, cb) {
        logger.info('Got aggregate', query);

        graph.take(1).do(function (graph) {
            logger.trace('Selecting Indices');
            var qIndices;

            if (query.all === true) {
                var numPoints = graph.simulator.dataframe.getNumElements('point');
                qIndices = Q(new Uint32Array(_.range(numPoints)));
            } else if (!query.sel) {
                qIndices = Q(new Uint32Array([]));
            } else {
                qIndices = graph.simulator.selectNodes(query.sel);
            }

            aggregateRequests.subject.onNext({
                qIndices: qIndices,
                graph: graph,
                query: query,
                cb: cb
            });

        }).subscribe(
            _.identity,
            function (err) {
                cb({success: false, error: 'aggregate socket error'});
                log.makeRxErrorHandler(logger, 'aggregate socket handler')(err);
            }
        );
    });

    var processAggregateIndices = function (request, nodeIndices) {
        var graph = request.graph;
        var cb = request.cb;
        var query = request.query;

        logger.debug('Done selecting indices');
        try {
            var edgeIndices = graph.simulator.connectedEdges(nodeIndices);
            var indices = {
                point: nodeIndices,
                edge: edgeIndices
            };
            var data;

            // Initial case of getting global Stats
            // TODO: Make this match the same structure, not the current hacky approach in streamGL
            if (query.type) {
                data = [function () {return graph.dataframe.aggregate(graph.simulator, indices[query.type], query.attributes, query.binning, query.mode, query.type);}];
            } else {
                var types = ['point', 'edge'];
                data = _.map(types, function (type) {
                    var filteredAttrs = _.filter(query.attributes, function (attr) {
                        return (attr.type === type);
                    });
                    var attrNames = _.pluck(filteredAttrs, 'name');
                    var func = function () {
                        return graph.dataframe.aggregate(graph.simulator, indices[type], attrNames, query.binning, query.mode, type);
                    };
                    return func;
                });
            }

            return util.chainQAll(data).spread(function () {
                var returnData = {};
                _.each(arguments, function (partialData) {
                    _.extend(returnData, partialData);
                });
                logger.debug('Sending back aggregate data');
                cb({success: true, data: returnData});
            });

        } catch (err) {
            cb({success: false, error: err.message, stack: err.stack});
            log.makeRxErrorHandler(logger,'aggregate inner handler')(err);
        }
    };

    // Handle aggregate requests. Fully handle one before moving on to the next.
    aggregateRequests.do(function (request) {
        request.qIndices.then(processAggregateIndices.bind(null, request))
            .then(function () {
                aggregateRequests.request(1);
            }).done(_.identity, log.makeQErrorHandler(logger, 'AggregateIndices Q'));
    }).subscribe(_.identity, log.makeRxErrorHandler(logger, 'aggregate request loop'));
    aggregateRequests.request(1); // Always request first.


    return module.exports;
}

function stream(socket, renderConfig, colorTexture) {

    // ========== BASIC COMMANDS

    lastCompressedVBOs[socket.id] = {};
    socket.on('disconnect', function () {
        logger.info('disconnecting', socket.id);
        delete lastCompressedVBOs[socket.id];
    });



    //Used for tracking what needs to be sent
    //Starts as all active, and as client caches, whittles down
    var activeBuffers = _.chain(renderConfig.models).pairs().filter(function (pair) {
        var model = pair[1];
        return rConf.isBufServerSide(model)
    }).map(function (pair) {
        return pair[0];
    }).value();

    var activeTextures = _.chain(renderConfig.textures).pairs().filter(function (pair) {
        var texture = pair[1];
        return rConf.isTextureServerSide(texture);
    }).map(function (pair) {
        return pair[0];
    }).value();

    var activePrograms = renderConfig.render;



    var requestedBuffers = activeBuffers,
        requestedTextures = activeTextures;

    //Knowing this helps overlap communication and computations
    socket.on('planned_binary_requests', function (request) {
        logger.debug('CLIENT SETTING PLANNED REQUESTS', request.buffers, request.textures);
        requestedBuffers = request.buffers;
        requestedTextures = request.textures;
    });


    logger.debug('active buffers/textures/programs', activeBuffers, activeTextures, activePrograms);


    socket.on('interaction', function (payload) {
        //perfmonitor here?
        // profiling.trace('Got Interaction');
        logger.trace('Got interaction:', payload);
        // TODO: Find a way to avoid flooding main thread waiting for GPU ticks.
        var defaults = {play: false, layout: false};
        animStep.interact(_.extend(defaults, payload || {}));
    });

    socket.on('set_selection', function (sel, cb) {
        logger.trace('Got set_selection');
        graph.take(1).do(function (graph) {
            graph.simulator.selectNodes(sel).then(function (nodeIndices) {
                var edgeIndices = graph.simulator.connectedEdges(nodeIndices);
                cb({
                    success: true,
                    params: {
                        nodes: {
                            urn: 'read_node_selection',
                            count: nodeIndices.length
                        },
                        edges: {
                            urn: 'read_edge_selection',
                            count: edgeIndices.length
                        }
                    }
                });
                qLastSelectionIndices = Q({
                    'point': nodeIndices,
                    'edge': edgeIndices
                });
            }).done(_.identity, log.makeQErrorHandler(logger, 'selectNodes'));
        }).subscribe(
            _.identity,
            function (err) {
                cb({success: false, error: 'set_selection error'});
                log.makeRxErrorHandler(logger, 'set_selection handler')(err);
            }
        );
    });

    socket.on('get_labels', function (query, cb) {

        var indices = query.indices;
        var dim = query.dim;

        graph.take(1)
            .map(function (graph) {
                return labeler.getLabels(graph, indices, dim);
            })
            .do(function (out) {
                cb(null, out);
            })
            .subscribe(
                _.identity,
                function (err) {
                    cb('get_labels error');
                    log.makeRxErrorHandler(logger, 'get_labels')(err);
                });
    });

    socket.on('shortest_path', function (pair) {
        graph.take(1)
            .do(function (graph) {
                graph.simulator.highlightShortestPaths(pair);
                animStep.interact({play: true, layout: true});
            })
            .subscribe(_.identity, log.makeRxErrorHandler(logger, 'shortest_path'));
    });

    socket.on('set_colors', function (color) {
        graph.take(1)
            .do(function (graph) {
                graph.simulator.setColor(color);
                animStep.interact({play: true, layout: false});
            })
            .subscribe(_.identity, log.makeRxErrorHandler(logger, 'set_colors'));
    });

    socket.on('highlight_points', function (points) {
        graph.take(1)
            .do(function (graph) {

                points.forEach(function (point) {
                    graph.simulator.dataframe.getLocalBuffer('pointColors')[point.index] = point.color;
                    // graph.simulator.buffersLocal.pointColors[point.index] = point.color;
                });
                graph.simulator.tickBuffers(['pointColors']);

                animStep.interact({play: true, layout: true});
            })
            .subscribe(_.identity, log.makeRxErrorHandler(logger, 'highlighted_points'));

    });

    socket.on('persist_current_vbo', function(contentKey, cb) {
        graph.take(1)
            .do(function (graph) {
                var vbos = lastCompressedVBOs[socket.id];
                var metadata = lastMetadata[socket.id];
                var cleanContentKey = encodeURIComponent(contentKey);
                persistor.publishStaticContents(cleanContentKey, vbos, metadata, graph.dataframe, renderConfig).then(function() {
                    cb({success: true, name: cleanContentKey});
                }).done(
                    _.identity,
                    log.makeQErrorHandler(logger, 'persist_current_vbo')
                );
            })
            .subscribe(_.identity, log.makeRxErrorHandler(logger, 'persist_current_vbo'));
    });

    socket.on('persist_upload_png_export', function(pngDataURL, contentKey, imageName, cb) {
        imageName = imageName || 'preview.png';
        graph.take(1)
            .do(function (/*graph*/) {
                var cleanContentKey = encodeURIComponent(contentKey),
                    cleanImageName = encodeURIComponent(imageName),
                    base64Data = pngDataURL.replace(/^data:image\/png;base64,/,""),
                    binaryData = new Buffer(base64Data, 'base64');
                persistor.publishPNGToStaticContents(cleanContentKey, cleanImageName, binaryData).then(function() {
                    cb({success: true, name: cleanContentKey});
                }).done(
                    _.identity,
                    log.makeQErrorHandler(logger, 'persist_upload_png_export')
                );
            })
            .subscribe(_.identity, log.makeRxErrorHandler(logger, 'persist_upload_png_export'));
    });

    socket.on('fork_vgraph', function (name, cb) {
        graph.take(1)
            .do(function (graph) {
                var vgName = 'Users/' + encodeURIComponent(name);
                vgwriter.save(graph, vgName).then(function () {
                    cb({success: true, name: vgName});
                }).done(
                    _.identity,
                    log.makeQErrorHandler(logger, 'fork_vgraph')
                );
            })
            .subscribe(_.identity, function (err) {
                cb({success: false, error: 'fork_vgraph error'});
                log.makeRxErrorHandler(logger, 'fork_vgraph error')(err);
            });
    });






    // ============= EVENT LOOP

    //starts true, set to false whenever transfer starts, true again when ack'd
    var clientReady = new Rx.ReplaySubject(1);
    clientReady.onNext(true);
    socket.on('received_buffers', function (time) {
        perf.gauge('graph-viz:driver:viz-server, client end-to-end time', time);
        logger.trace('Client end-to-end time', time);
        clientReady.onNext(true);
    });

    clientReady.subscribe(logger.debug.bind(logger, 'CLIENT STATUS'), log.makeRxErrorHandler(logger, 'clientReady'));

    logger.trace('SETTING UP CLIENT EVENT LOOP ===================================================================');
    var step = 0;
    var lastVersions = null;

    graph.expand(function (graph) {
        step++;

        var ticker = {step: step};

        logger.trace('0. Prefetch VBOs', socket.id, activeBuffers, ticker);

        return driver.fetchData(graph, renderConfig, compress,
                                activeBuffers, lastVersions, activePrograms)
            .do(function (vbos) {
                logger.trace('1. prefetched VBOs for xhr2: ' + vboSizeMB(vbos.compressed) + 'MB', ticker);

                //tell XHR2 sender about it
                if (!lastCompressedVBOs[socket.id]) {
                    lastCompressedVBOs[socket.id] = vbos.compressed;
                } else {
                    _.extend(lastCompressedVBOs[socket.id], vbos.compressed);
                }
                lastMetadata[socket.id] = {elements: vbos.elements, bufferByteLengths: vbos.bufferByteLengths};

                if (saveAtEachStep) {
                    persistor.saveVBOs(defaultSnapshotName, vbos, step);
                }
            })
            .flatMap(function (vbos) {
                logger.trace('2. Waiting for client to finish previous', socket.id, ticker);
                return clientReady
                    .filter(_.identity)
                    .take(1)
                    .do(function () {
                        logger.trace('2b. Client ready, proceed and mark as processing.', socket.id, ticker);
                        clientReady.onNext(false);
                    })
                    .map(_.constant(vbos));
            })
            .flatMap(function (vbos) {
                logger.trace('3. tell client about availablity', socket.id, ticker);

                //for each buffer transfer
                var clientAckStartTime;
                var clientElapsed;
                var transferredBuffers = [];
                finishBufferTransfers[socket.id] = function (bufferName) {
                    logger.trace('5a ?. sending a buffer', bufferName, socket.id, ticker);
                    transferredBuffers.push(bufferName);
                    //console.log("Length", transferredBuffers.length, requestedBuffers.length);
                    if (transferredBuffers.length === requestedBuffers.length) {
                        logger.trace('5b. started sending all', socket.id, ticker);
                        logger.trace('Socket', '...client ping ' + clientElapsed + 'ms');
                        logger.trace('Socket', '...client asked for all buffers',
                            Date.now() - clientAckStartTime, 'ms');
                    }
                };

                // var emitFnWrapper = Rx.Observable.fromCallback(socket.emit, socket);

                //notify of buffer/texture metadata
                //FIXME make more generic and account in buffer notification status
                var receivedAll = colorTexture.flatMap(function (colorTexture) {
                        logger.trace('4a. unwrapped texture meta', ticker);

                        var textures = {
                            colorMap: _.pick(colorTexture, ['width', 'height', 'bytes'])
                        };

                        //FIXME: should show all active VBOs, not those based on prev req
                        var metadata =
                            _.extend(
                                _.pick(vbos, ['bufferByteLengths', 'elements']),
                                {
                                    textures: textures,
                                    versions: {
                                        buffers: vbos.versions,
                                        textures: {colorMap: 1}},
                                    step: step
                                });
                        lastVersions = vbos.versions;

                        logger.trace('4b. notifying client of buffer metadata', metadata, ticker);
                        //perfmonitor here?
                        // profiling.trace('===Sending VBO Update===');

                        //var emitter = socket.emit('vbo_update', metadata, function (time) {
                            //return time;
                        //});
                        //var observableCallback = Rx.Observable.fromNodeCallback(emitter);
                        //return oberservableCallback;
                        return Rx.Observable.fromCallback(socket.emit.bind(socket))('vbo_update', metadata);
                        //return emitFnWrapper('vbo_update', metadata);

                    }).do(
                        function (clientElapsedMsg) {
                            logger.trace('6. client all received', socket.id, ticker);
                            clientElapsed = clientElapsedMsg;
                            clientAckStartTime = Date.now();
                        });

                return receivedAll;
            })
            .flatMap(function () {
                logger.trace('7. Wait for next anim step', socket.id, ticker);
                return ticksMulti.merge(updateVboSubject)
                    .take(1)
                    .do(function () { logger.trace('8. next ready!', socket.id, ticker); });
            })
            .map(_.constant(graph));
    })
    .subscribe(function () {
        logger.trace('9. LOOP ITERATED', socket.id);
    }, log.makeRxErrorHandler(logger, 'Main loop failure'));
}


if (require.main === module) {

    var url     = require('url');

    var express = require('express');
    var proxy   = require('express-http-proxy');

    var app     = express();
    var http    = require('http').Server(app);
    var io      = require('socket.io')(http, {path: '/worker/3000/socket.io'});

    // Tell Express to trust reverse-proxy connections from localhost, linklocal, and private IP ranges.
    // This allows Express to expose the client's real IP and protocol, not the proxy's.
    app.set('trust proxy', ['loopback', 'linklocal', 'uniquelocal']);

    // debug('Config set to %j', config); //Only want config to print once, which happens when logger is initialized

    var nocache = function (req, res, next) {
        res.header('Cache-Control', 'private, no-cache, no-store, must-revalidate');
        res.header('Expires', '-1');
        res.header('Pragma', 'no-cache');
        next();
    };
    app.use(nocache);

    var allowCrossOrigin = function  (req, res, next) {
        res.header('Access-Control-Allow-Origin', '*');
        res.header('Access-Control-Allow-Headers', 'X-Requested-With,Content-Type,Authorization');
        res.header('Access-Control-Allow-Methods', 'GET,PUT,PATCH,POST,DELETE');
        next();
    };
    app.use(allowCrossOrigin);

    //Static assets
    app.get('*/StreamGL.js', function(req, res) {
        res.sendFile(require.resolve('StreamGL/dist/StreamGL.js'));
    });
    app.get('*/StreamGL.map', function(req, res) {
        res.sendFile(require.resolve('StreamGL/dist/StreamGL.map'));
    });
    app.use('/graph', function (req, res, next) {
        return express.static(path.resolve(__dirname, 'assets'))(req, res, next);
    });

    //Dyn routing
    app.get('/vizaddr/graph', function(req, res) {
        res.json({
            'hostname': config.HTTP_LISTEN_ADDRESS,
            'port': config.HTTP_LISTEN_PORT,
            'timestamp': Date.now()
        });
    });

    io.on('connection', function (socket) {
        init(app, socket);
        socket.on('viz', function (msg, cb) { cb({success: true}); });
    });

    logger.info('Binding', config.HTTP_LISTEN_ADDRESS, config.HTTP_LISTEN_PORT);
    var listen = Rx.Observable.fromNodeCallback(
            http.listen.bind(http, config.HTTP_LISTEN_PORT, config.HTTP_LISTEN_ADDRESS))();

    listen.do(function () {

        //proxy worker requests
        var from = '/worker/' + config.HTTP_LISTEN_PORT + '/';
        var to = 'http://localhost:' + config.HTTP_LISTEN_PORT;
        logger.info('setting up proxy', from, '->', to);
        app.use(from, proxy(to, {
            forwardPath: function(req/*, res*/) {
                return url.parse(req.url).path.replace(new RegExp('worker/' + config.HTTP_LISTEN_PORT + '/'),'/');
            }
        }));



    }).subscribe(
        function () { logger.info('\nViz worker listening...'); },
        log.makeRxErrorHandler(logger, 'server-viz main')
    );

}


module.exports = {
    init: init
};<|MERGE_RESOLUTION|>--- conflicted
+++ resolved
@@ -100,8 +100,6 @@
     return (vboSizeBytes / (1024 * 1024)).toFixed(1);
 }
 
-// Sort and then subset the dataFrame. Used for paging selection.
-<<<<<<< HEAD
 // TODO: Dataframe doesn't currently support sorted/filtered views, so we just do
 // a shitty job and manage it directly out here, which is slow + error prone.
 // We need to extend dataframe to allow us to have views.
@@ -127,9 +125,6 @@
 
     var count = indices.length;
 
-=======
-function sliceSelection(dataFrame, type, indices, start, end, sort_by, ascending) {
->>>>>>> a3ed0e8e
     if (sort_by !== undefined) {
 
         // TODO: Speed this up / cache sorting. Actually, put this into dataframe itself.
