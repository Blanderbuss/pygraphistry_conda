--- conflicted
+++ resolved
@@ -26,7 +26,6 @@
     "request": "^2.49.0",
     "rx": "^2.3.24",
     "socket.io": "^1.2.0",
-<<<<<<< HEAD
     "socket.io-client": "^1.2.1",
     "underscore": "^1.7.0",
     "protobufjs": "3.8.x",
@@ -35,10 +34,5 @@
   },
   "devDependencies": {
     "jasmine-node": "^1.14.5"
-=======
-    "socket.io-client": "*",
-    "supertest": "*",
-    "underscore": "^1.7.0"
->>>>>>> 2f8faac2
   }
 }